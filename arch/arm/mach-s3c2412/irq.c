--- conflicted
+++ resolved
@@ -170,11 +170,7 @@
 
 static struct irq_chip s3c2412_irq_rtc_chip;
 
-<<<<<<< HEAD
-static int s3c2412_irq_add(struct device *dev)
-=======
 static int s3c2412_irq_add(struct device *dev, struct subsys_interface *sif)
->>>>>>> e2920638
 {
 	unsigned int irqno;
 
