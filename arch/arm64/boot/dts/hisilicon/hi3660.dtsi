/*
 * dts file for Hisilicon Hi3660 SoC
 *
 * Copyright (C) 2016, Hisilicon Ltd.
 */

#include <dt-bindings/interrupt-controller/arm-gic.h>
#include <dt-bindings/clock/hi3660-clock.h>

/ {
	compatible = "hisilicon,hi3660";
	interrupt-parent = <&gic>;
	#address-cells = <2>;
	#size-cells = <2>;

	psci {
		compatible = "arm,psci-0.2";
		method = "smc";
	};

	cpus {
		#address-cells = <2>;
		#size-cells = <0>;

		cpu-map {
			cluster0 {
				core0 {
					cpu = <&cpu0>;
				};
				core1 {
					cpu = <&cpu1>;
				};
				core2 {
					cpu = <&cpu2>;
				};
				core3 {
					cpu = <&cpu3>;
				};
			};
			cluster1 {
				core0 {
					cpu = <&cpu4>;
				};
				core1 {
					cpu = <&cpu5>;
				};
				core2 {
					cpu = <&cpu6>;
				};
				core3 {
					cpu = <&cpu7>;
				};
			};
		};

		cpu0: cpu@0 {
			compatible = "arm,cortex-a53", "arm,armv8";
			device_type = "cpu";
			reg = <0x0 0x0>;
			enable-method = "psci";
			next-level-cache = <&A53_L2>;
			cpu-idle-states = <&CPU_SLEEP &CLUSTER_SLEEP_0>;
		};

		cpu1: cpu@1 {
			compatible = "arm,cortex-a53", "arm,armv8";
			device_type = "cpu";
			reg = <0x0 0x1>;
			enable-method = "psci";
			next-level-cache = <&A53_L2>;
			cpu-idle-states = <&CPU_SLEEP &CLUSTER_SLEEP_0>;
		};

		cpu2: cpu@2 {
			compatible = "arm,cortex-a53", "arm,armv8";
			device_type = "cpu";
			reg = <0x0 0x2>;
			enable-method = "psci";
			next-level-cache = <&A53_L2>;
			cpu-idle-states = <&CPU_SLEEP &CLUSTER_SLEEP_0>;
		};

		cpu3: cpu@3 {
			compatible = "arm,cortex-a53", "arm,armv8";
			device_type = "cpu";
			reg = <0x0 0x3>;
			enable-method = "psci";
			next-level-cache = <&A53_L2>;
			cpu-idle-states = <&CPU_SLEEP &CLUSTER_SLEEP_0>;
		};

		cpu4: cpu@100 {
			compatible = "arm,cortex-a73", "arm,armv8";
			device_type = "cpu";
			reg = <0x0 0x100>;
			enable-method = "psci";
			next-level-cache = <&A73_L2>;
			cpu-idle-states = <
					&CPU_NAP
					&CPU_SLEEP
					&CLUSTER_SLEEP_1
			>;
		};

		cpu5: cpu@101 {
			compatible = "arm,cortex-a73", "arm,armv8";
			device_type = "cpu";
			reg = <0x0 0x101>;
			enable-method = "psci";
			next-level-cache = <&A73_L2>;
			cpu-idle-states = <
					&CPU_NAP
					&CPU_SLEEP
					&CLUSTER_SLEEP_1
			>;
		};

		cpu6: cpu@102 {
			compatible = "arm,cortex-a73", "arm,armv8";
			device_type = "cpu";
			reg = <0x0 0x102>;
			enable-method = "psci";
			next-level-cache = <&A73_L2>;
			cpu-idle-states = <
					&CPU_NAP
					&CPU_SLEEP
					&CLUSTER_SLEEP_1
			>;
		};

		cpu7: cpu@103 {
			compatible = "arm,cortex-a73", "arm,armv8";
			device_type = "cpu";
			reg = <0x0 0x103>;
			enable-method = "psci";
			next-level-cache = <&A73_L2>;
			cpu-idle-states = <
					&CPU_NAP
					&CPU_SLEEP
					&CLUSTER_SLEEP_1
			>;
		};

		idle-states {
			entry-method = "psci";

			CPU_NAP: cpu-nap {
				compatible = "arm,idle-state";
				arm,psci-suspend-param = <0x0000001>;
				entry-latency-us = <7>;
				exit-latency-us = <2>;
				min-residency-us = <15>;
			};

			CPU_SLEEP: cpu-sleep {
				compatible = "arm,idle-state";
				local-timer-stop;
				arm,psci-suspend-param = <0x0010000>;
				entry-latency-us = <40>;
				exit-latency-us = <70>;
				min-residency-us = <3000>;
			};

			CLUSTER_SLEEP_0: cluster-sleep-0 {
				compatible = "arm,idle-state";
				local-timer-stop;
				arm,psci-suspend-param = <0x1010000>;
				entry-latency-us = <500>;
				exit-latency-us = <5000>;
				min-residency-us = <20000>;
			};

			CLUSTER_SLEEP_1: cluster-sleep-1 {
				compatible = "arm,idle-state";
				local-timer-stop;
				arm,psci-suspend-param = <0x1010000>;
				entry-latency-us = <1000>;
				exit-latency-us = <5000>;
				min-residency-us = <20000>;
			};
		};

		A53_L2: l2-cache0 {
			compatible = "cache";
		};

		A73_L2: l2-cache1 {
			compatible = "cache";
		};
	};

	gic: interrupt-controller@e82b0000 {
		compatible = "arm,gic-400";
		reg = <0x0 0xe82b1000 0 0x1000>, /* GICD */
		      <0x0 0xe82b2000 0 0x2000>, /* GICC */
		      <0x0 0xe82b4000 0 0x2000>, /* GICH */
		      <0x0 0xe82b6000 0 0x2000>; /* GICV */
		#address-cells = <0>;
		#interrupt-cells = <3>;
		interrupt-controller;
		interrupts = <GIC_PPI 9 (GIC_CPU_MASK_SIMPLE(8) |
					 IRQ_TYPE_LEVEL_HIGH)>;
	};

	pmu {
		compatible = "arm,armv8-pmuv3";
		interrupts = <GIC_SPI 24 IRQ_TYPE_LEVEL_HIGH>,
			     <GIC_SPI 25 IRQ_TYPE_LEVEL_HIGH>,
			     <GIC_SPI 26 IRQ_TYPE_LEVEL_HIGH>,
			     <GIC_SPI 27 IRQ_TYPE_LEVEL_HIGH>,
			     <GIC_SPI 2 IRQ_TYPE_LEVEL_HIGH>,
			     <GIC_SPI 3 IRQ_TYPE_LEVEL_HIGH>,
			     <GIC_SPI 4 IRQ_TYPE_LEVEL_HIGH>,
			     <GIC_SPI 5 IRQ_TYPE_LEVEL_HIGH>;
		interrupt-affinity = <&cpu0>,
				     <&cpu1>,
				     <&cpu2>,
				     <&cpu3>,
				     <&cpu4>,
				     <&cpu5>,
				     <&cpu6>,
				     <&cpu7>;
	};

	timer {
		compatible = "arm,armv8-timer";
		interrupt-parent = <&gic>;
		interrupts = <GIC_PPI 13 (GIC_CPU_MASK_SIMPLE(8) |
					  IRQ_TYPE_LEVEL_LOW)>,
			     <GIC_PPI 14 (GIC_CPU_MASK_SIMPLE(8) |
					  IRQ_TYPE_LEVEL_LOW)>,
			     <GIC_PPI 11 (GIC_CPU_MASK_SIMPLE(8) |
					  IRQ_TYPE_LEVEL_LOW)>,
			     <GIC_PPI 10 (GIC_CPU_MASK_SIMPLE(8) |
					  IRQ_TYPE_LEVEL_LOW)>;
	};

	soc {
		compatible = "simple-bus";
		#address-cells = <2>;
		#size-cells = <2>;
		ranges;

		crg_ctrl: crg_ctrl@fff35000 {
			compatible = "hisilicon,hi3660-crgctrl", "syscon";
			reg = <0x0 0xfff35000 0x0 0x1000>;
			#clock-cells = <1>;
<<<<<<< HEAD
		};

		crg_rst: crg_rst_controller {
			compatible = "hisilicon,hi3660-reset";
			#reset-cells = <2>;
			hisi,rst-syscon = <&crg_ctrl>;
		};


		pctrl: pctrl@e8a09000 {
			compatible = "hisilicon,hi3660-pctrl", "syscon";
			reg = <0x0 0xe8a09000 0x0 0x2000>;
			#clock-cells = <1>;
		};

		pmuctrl: crg_ctrl@fff34000 {
			compatible = "hisilicon,hi3660-pmuctrl", "syscon";
			reg = <0x0 0xfff34000 0x0 0x1000>;
			#clock-cells = <1>;
		};

		sctrl: sctrl@fff0a000 {
			compatible = "hisilicon,hi3660-sctrl", "syscon";
			reg = <0x0 0xfff0a000 0x0 0x1000>;
			#clock-cells = <1>;
		};

		iomcu: iomcu@ffd7e000 {
			compatible = "hisilicon,hi3660-iomcu", "syscon";
			reg = <0x0 0xffd7e000 0x0 0x1000>;
			#clock-cells = <1>;

		};

		iomcu_rst: reset {
			compatible = "hisilicon,hi3660-reset";
			hisi,rst-syscon = <&iomcu>;
			#reset-cells = <2>;
		};

		dual_timer0: timer@fff14000 {
			compatible = "arm,sp804", "arm,primecell";
			reg = <0x0 0xfff14000 0x0 0x1000>;
			interrupts = <GIC_SPI 48 IRQ_TYPE_LEVEL_HIGH>,
				     <GIC_SPI 49 IRQ_TYPE_LEVEL_HIGH>;
			clocks = <&crg_ctrl HI3660_OSC32K>,
				 <&crg_ctrl HI3660_OSC32K>,
				 <&crg_ctrl HI3660_OSC32K>;
			clock-names = "timer1", "timer2", "apb_pclk";
		};

		i2c0: i2c@ffd71000 {
			compatible = "snps,designware-i2c";
			reg = <0x0 0xffd71000 0x0 0x1000>;
			interrupts = <GIC_SPI 118 IRQ_TYPE_LEVEL_HIGH>;
			#address-cells = <1>;
			#size-cells = <0>;
			clock-frequency = <400000>;
			clocks = <&crg_ctrl HI3660_CLK_GATE_I2C0>;
			resets = <&iomcu_rst 0x20 3>;
			pinctrl-names = "default";
			pinctrl-0 = <&i2c0_pmx_func &i2c0_cfg_func>;
			status = "disabled";
		};

		i2c1: i2c@ffd72000 {
			compatible = "snps,designware-i2c";
			reg = <0x0 0xffd72000 0x0 0x1000>;
			interrupts = <GIC_SPI 119 IRQ_TYPE_LEVEL_HIGH>;
			#address-cells = <1>;
			#size-cells = <0>;
			clock-frequency = <400000>;
			clocks = <&crg_ctrl HI3660_CLK_GATE_I2C1>;
			resets = <&iomcu_rst 0x20 4>;
			pinctrl-names = "default";
			pinctrl-0 = <&i2c1_pmx_func &i2c1_cfg_func>;
			status = "disabled";
		};

		i2c3: i2c@fdf0c000 {
			compatible = "snps,designware-i2c";
			reg = <0x0 0xfdf0c000 0x0 0x1000>;
			interrupts = <GIC_SPI 81 IRQ_TYPE_LEVEL_HIGH>;
			#address-cells = <1>;
			#size-cells = <0>;
			clock-frequency = <400000>;
			clocks = <&crg_ctrl HI3660_CLK_GATE_I2C3>;
			resets = <&crg_rst 0x78 7>;
			pinctrl-names = "default";
			pinctrl-0 = <&i2c3_pmx_func &i2c3_cfg_func>;
			status = "disabled";
		};

		i2c7: i2c@fdf0b000 {
			compatible = "snps,designware-i2c";
			reg = <0x0 0xfdf0b000 0x0 0x1000>;
			interrupts = <GIC_SPI 314 IRQ_TYPE_LEVEL_HIGH>;
			#address-cells = <1>;
			#size-cells = <0>;
			clock-frequency = <400000>;
			clocks = <&crg_ctrl HI3660_CLK_GATE_I2C7>;
			resets = <&crg_rst 0x60 14>;
			pinctrl-names = "default";
			pinctrl-0 = <&i2c7_pmx_func &i2c7_cfg_func>;
			status = "disabled";
		};

		uart0: serial@fdf02000 {
			compatible = "arm,pl011", "arm,primecell";
			reg = <0x0 0xfdf02000 0x0 0x1000>;
			interrupts = <GIC_SPI 74 IRQ_TYPE_LEVEL_HIGH>;
			clocks = <&crg_ctrl HI3660_CLK_MUX_UART0>,
				 <&crg_ctrl HI3660_PCLK>;
			clock-names = "uartclk", "apb_pclk";
			pinctrl-names = "default";
			pinctrl-0 = <&uart0_pmx_func &uart0_cfg_func>;
			status = "disabled";
		};

		uart1: serial@fdf00000 {
			compatible = "arm,pl011", "arm,primecell";
			reg = <0x0 0xfdf00000 0x0 0x1000>;
			interrupts = <GIC_SPI 75 IRQ_TYPE_LEVEL_HIGH>;
			clocks = <&crg_ctrl HI3660_CLK_GATE_UART1>,
				 <&crg_ctrl HI3660_CLK_GATE_UART1>;
			clock-names = "uartclk", "apb_pclk";
			pinctrl-names = "default";
			pinctrl-0 = <&uart1_pmx_func &uart1_cfg_func>;
			status = "disabled";
		};

		uart2: serial@fdf03000 {
			compatible = "arm,pl011", "arm,primecell";
			reg = <0x0 0xfdf03000 0x0 0x1000>;
			interrupts = <GIC_SPI 76 IRQ_TYPE_LEVEL_HIGH>;
			clocks = <&crg_ctrl HI3660_CLK_GATE_UART2>,
				 <&crg_ctrl HI3660_PCLK>;
			clock-names = "uartclk", "apb_pclk";
			pinctrl-names = "default";
			pinctrl-0 = <&uart2_pmx_func &uart2_cfg_func>;
			status = "disabled";
		};

=======
		};

		crg_rst: crg_rst_controller {
			compatible = "hisilicon,hi3660-reset";
			#reset-cells = <2>;
			hisi,rst-syscon = <&crg_ctrl>;
		};


		pctrl: pctrl@e8a09000 {
			compatible = "hisilicon,hi3660-pctrl", "syscon";
			reg = <0x0 0xe8a09000 0x0 0x2000>;
			#clock-cells = <1>;
		};

		pmuctrl: crg_ctrl@fff34000 {
			compatible = "hisilicon,hi3660-pmuctrl", "syscon";
			reg = <0x0 0xfff34000 0x0 0x1000>;
			#clock-cells = <1>;
		};

		sctrl: sctrl@fff0a000 {
			compatible = "hisilicon,hi3660-sctrl", "syscon";
			reg = <0x0 0xfff0a000 0x0 0x1000>;
			#clock-cells = <1>;
		};

		iomcu: iomcu@ffd7e000 {
			compatible = "hisilicon,hi3660-iomcu", "syscon";
			reg = <0x0 0xffd7e000 0x0 0x1000>;
			#clock-cells = <1>;

		};

		iomcu_rst: reset {
			compatible = "hisilicon,hi3660-reset";
			hisi,rst-syscon = <&iomcu>;
			#reset-cells = <2>;
		};

		dual_timer0: timer@fff14000 {
			compatible = "arm,sp804", "arm,primecell";
			reg = <0x0 0xfff14000 0x0 0x1000>;
			interrupts = <GIC_SPI 48 IRQ_TYPE_LEVEL_HIGH>,
				     <GIC_SPI 49 IRQ_TYPE_LEVEL_HIGH>;
			clocks = <&crg_ctrl HI3660_OSC32K>,
				 <&crg_ctrl HI3660_OSC32K>,
				 <&crg_ctrl HI3660_OSC32K>;
			clock-names = "timer1", "timer2", "apb_pclk";
		};

		i2c0: i2c@ffd71000 {
			compatible = "snps,designware-i2c";
			reg = <0x0 0xffd71000 0x0 0x1000>;
			interrupts = <GIC_SPI 118 IRQ_TYPE_LEVEL_HIGH>;
			#address-cells = <1>;
			#size-cells = <0>;
			clock-frequency = <400000>;
			clocks = <&crg_ctrl HI3660_CLK_GATE_I2C0>;
			resets = <&iomcu_rst 0x20 3>;
			pinctrl-names = "default";
			pinctrl-0 = <&i2c0_pmx_func &i2c0_cfg_func>;
			status = "disabled";
		};

		i2c1: i2c@ffd72000 {
			compatible = "snps,designware-i2c";
			reg = <0x0 0xffd72000 0x0 0x1000>;
			interrupts = <GIC_SPI 119 IRQ_TYPE_LEVEL_HIGH>;
			#address-cells = <1>;
			#size-cells = <0>;
			clock-frequency = <400000>;
			clocks = <&crg_ctrl HI3660_CLK_GATE_I2C1>;
			resets = <&iomcu_rst 0x20 4>;
			pinctrl-names = "default";
			pinctrl-0 = <&i2c1_pmx_func &i2c1_cfg_func>;
			status = "disabled";
		};

		i2c3: i2c@fdf0c000 {
			compatible = "snps,designware-i2c";
			reg = <0x0 0xfdf0c000 0x0 0x1000>;
			interrupts = <GIC_SPI 81 IRQ_TYPE_LEVEL_HIGH>;
			#address-cells = <1>;
			#size-cells = <0>;
			clock-frequency = <400000>;
			clocks = <&crg_ctrl HI3660_CLK_GATE_I2C3>;
			resets = <&crg_rst 0x78 7>;
			pinctrl-names = "default";
			pinctrl-0 = <&i2c3_pmx_func &i2c3_cfg_func>;
			status = "disabled";
		};

		i2c7: i2c@fdf0b000 {
			compatible = "snps,designware-i2c";
			reg = <0x0 0xfdf0b000 0x0 0x1000>;
			interrupts = <GIC_SPI 314 IRQ_TYPE_LEVEL_HIGH>;
			#address-cells = <1>;
			#size-cells = <0>;
			clock-frequency = <400000>;
			clocks = <&crg_ctrl HI3660_CLK_GATE_I2C7>;
			resets = <&crg_rst 0x60 14>;
			pinctrl-names = "default";
			pinctrl-0 = <&i2c7_pmx_func &i2c7_cfg_func>;
			status = "disabled";
		};

		uart0: serial@fdf02000 {
			compatible = "arm,pl011", "arm,primecell";
			reg = <0x0 0xfdf02000 0x0 0x1000>;
			interrupts = <GIC_SPI 74 IRQ_TYPE_LEVEL_HIGH>;
			clocks = <&crg_ctrl HI3660_CLK_MUX_UART0>,
				 <&crg_ctrl HI3660_PCLK>;
			clock-names = "uartclk", "apb_pclk";
			pinctrl-names = "default";
			pinctrl-0 = <&uart0_pmx_func &uart0_cfg_func>;
			status = "disabled";
		};

		uart1: serial@fdf00000 {
			compatible = "arm,pl011", "arm,primecell";
			reg = <0x0 0xfdf00000 0x0 0x1000>;
			interrupts = <GIC_SPI 75 IRQ_TYPE_LEVEL_HIGH>;
			clocks = <&crg_ctrl HI3660_CLK_GATE_UART1>,
				 <&crg_ctrl HI3660_CLK_GATE_UART1>;
			clock-names = "uartclk", "apb_pclk";
			pinctrl-names = "default";
			pinctrl-0 = <&uart1_pmx_func &uart1_cfg_func>;
			status = "disabled";
		};

		uart2: serial@fdf03000 {
			compatible = "arm,pl011", "arm,primecell";
			reg = <0x0 0xfdf03000 0x0 0x1000>;
			interrupts = <GIC_SPI 76 IRQ_TYPE_LEVEL_HIGH>;
			clocks = <&crg_ctrl HI3660_CLK_GATE_UART2>,
				 <&crg_ctrl HI3660_PCLK>;
			clock-names = "uartclk", "apb_pclk";
			pinctrl-names = "default";
			pinctrl-0 = <&uart2_pmx_func &uart2_cfg_func>;
			status = "disabled";
		};

>>>>>>> bb176f67
		uart3: serial@ffd74000 {
			compatible = "arm,pl011", "arm,primecell";
			reg = <0x0 0xffd74000 0x0 0x1000>;
			interrupts = <GIC_SPI 114 IRQ_TYPE_LEVEL_HIGH>;
			clocks = <&crg_ctrl HI3660_FACTOR_UART3>,
				 <&crg_ctrl HI3660_PCLK>;
			clock-names = "uartclk", "apb_pclk";
			pinctrl-names = "default";
			pinctrl-0 = <&uart3_pmx_func &uart3_cfg_func>;
			status = "disabled";
		};

		uart4: serial@fdf01000 {
			compatible = "arm,pl011", "arm,primecell";
			reg = <0x0 0xfdf01000 0x0 0x1000>;
			interrupts = <GIC_SPI 77 IRQ_TYPE_LEVEL_HIGH>;
			clocks = <&crg_ctrl HI3660_CLK_GATE_UART4>,
				 <&crg_ctrl HI3660_CLK_GATE_UART4>;
			clock-names = "uartclk", "apb_pclk";
			pinctrl-names = "default";
			pinctrl-0 = <&uart4_pmx_func &uart4_cfg_func>;
			status = "disabled";
		};

		uart5: serial@fdf05000 {
			compatible = "arm,pl011", "arm,primecell";
			reg = <0x0 0xfdf05000 0x0 0x1000>;
			interrupts = <GIC_SPI 78 IRQ_TYPE_LEVEL_HIGH>;
			clocks = <&crg_ctrl HI3660_CLK_GATE_UART5>,
				 <&crg_ctrl HI3660_CLK_GATE_UART5>;
<<<<<<< HEAD
			clock-names = "uartclk", "apb_pclk";
			pinctrl-names = "default";
			pinctrl-0 = <&uart5_pmx_func &uart5_cfg_func>;
			status = "disabled";
		};

		uart6: serial@fff32000 {
			compatible = "arm,pl011", "arm,primecell";
			reg = <0x0 0xfff32000 0x0 0x1000>;
			interrupts = <GIC_SPI 79 IRQ_TYPE_LEVEL_HIGH>;
			clocks = <&crg_ctrl HI3660_CLK_UART6>,
				 <&crg_ctrl HI3660_PCLK>;
			clock-names = "uartclk", "apb_pclk";
			pinctrl-names = "default";
=======
			clock-names = "uartclk", "apb_pclk";
			pinctrl-names = "default";
			pinctrl-0 = <&uart5_pmx_func &uart5_cfg_func>;
			status = "disabled";
		};

		uart6: serial@fff32000 {
			compatible = "arm,pl011", "arm,primecell";
			reg = <0x0 0xfff32000 0x0 0x1000>;
			interrupts = <GIC_SPI 79 IRQ_TYPE_LEVEL_HIGH>;
			clocks = <&crg_ctrl HI3660_CLK_UART6>,
				 <&crg_ctrl HI3660_PCLK>;
			clock-names = "uartclk", "apb_pclk";
			pinctrl-names = "default";
>>>>>>> bb176f67
			pinctrl-0 = <&uart6_pmx_func &uart6_cfg_func>;
			status = "disabled";
		};

<<<<<<< HEAD
=======
		dma0: dma@fdf30000 {
			compatible = "hisilicon,k3-dma-1.0";
			reg = <0x0 0xfdf30000 0x0 0x1000>;
			#dma-cells = <1>;
			dma-channels = <16>;
			dma-requests = <32>;
			dma-min-chan = <1>;
			interrupts = <GIC_SPI 143 IRQ_TYPE_LEVEL_HIGH>;
			clocks = <&crg_ctrl HI3660_CLK_GATE_DMAC>;
			dma-no-cci;
			dma-type = "hi3660_dma";
		};

>>>>>>> bb176f67
		rtc0: rtc@fff04000 {
			compatible = "arm,pl031", "arm,primecell";
			reg = <0x0 0Xfff04000 0x0 0x1000>;
			interrupts = <GIC_SPI 46 IRQ_TYPE_LEVEL_HIGH>;
			clocks = <&crg_ctrl HI3660_PCLK>;
			clock-names = "apb_pclk";
		};

		gpio0: gpio@e8a0b000 {
			compatible = "arm,pl061", "arm,primecell";
			reg = <0 0xe8a0b000 0 0x1000>;
			interrupts = <GIC_SPI 84 IRQ_TYPE_LEVEL_HIGH>;
			gpio-controller;
			#gpio-cells = <2>;
			gpio-ranges = <&pmx0 1 0 7>;
			interrupt-controller;
			#interrupt-cells = <2>;
			clocks = <&crg_ctrl HI3660_PCLK_GPIO0>;
			clock-names = "apb_pclk";
		};

		gpio1: gpio@e8a0c000 {
			compatible = "arm,pl061", "arm,primecell";
			reg = <0 0xe8a0c000 0 0x1000>;
			interrupts = <GIC_SPI 85 IRQ_TYPE_LEVEL_HIGH>;
			gpio-controller;
			#gpio-cells = <2>;
			gpio-ranges = <&pmx0 1 7 7>;
			interrupt-controller;
			#interrupt-cells = <2>;
			clocks = <&crg_ctrl HI3660_PCLK_GPIO1>;
			clock-names = "apb_pclk";
		};

		gpio2: gpio@e8a0d000 {
			compatible = "arm,pl061", "arm,primecell";
			reg = <0 0xe8a0d000 0 0x1000>;
			interrupts = <GIC_SPI 86 IRQ_TYPE_LEVEL_HIGH>;
			gpio-controller;
			#gpio-cells = <2>;
			gpio-ranges = <&pmx0 0 14 8>;
			interrupt-controller;
			#interrupt-cells = <2>;
			clocks = <&crg_ctrl HI3660_PCLK_GPIO2>;
			clock-names = "apb_pclk";
		};

		gpio3: gpio@e8a0e000 {
			compatible = "arm,pl061", "arm,primecell";
			reg = <0 0xe8a0e000 0 0x1000>;
			interrupts = <GIC_SPI 87 IRQ_TYPE_LEVEL_HIGH>;
			gpio-controller;
			#gpio-cells = <2>;
			gpio-ranges = <&pmx0 0 22 8>;
			interrupt-controller;
			#interrupt-cells = <2>;
			clocks = <&crg_ctrl HI3660_PCLK_GPIO3>;
			clock-names = "apb_pclk";
		};

		gpio4: gpio@e8a0f000 {
			compatible = "arm,pl061", "arm,primecell";
			reg = <0 0xe8a0f000 0 0x1000>;
			interrupts = <GIC_SPI 88 IRQ_TYPE_LEVEL_HIGH>;
			gpio-controller;
			#gpio-cells = <2>;
			gpio-ranges = <&pmx0 0 30 8>;
			interrupt-controller;
			#interrupt-cells = <2>;
			clocks = <&crg_ctrl HI3660_PCLK_GPIO4>;
			clock-names = "apb_pclk";
		};

		gpio5: gpio@e8a10000 {
			compatible = "arm,pl061", "arm,primecell";
			reg = <0 0xe8a10000 0 0x1000>;
			interrupts = <GIC_SPI 89 IRQ_TYPE_LEVEL_HIGH>;
			gpio-controller;
			#gpio-cells = <2>;
			gpio-ranges = <&pmx0 0 38 8>;
			interrupt-controller;
			#interrupt-cells = <2>;
			clocks = <&crg_ctrl HI3660_PCLK_GPIO5>;
			clock-names = "apb_pclk";
		};

		gpio6: gpio@e8a11000 {
			compatible = "arm,pl061", "arm,primecell";
			reg = <0 0xe8a11000 0 0x1000>;
			interrupts = <GIC_SPI 90 IRQ_TYPE_LEVEL_HIGH>;
			gpio-controller;
			#gpio-cells = <2>;
			gpio-ranges = <&pmx0 0 46 8>;
			interrupt-controller;
			#interrupt-cells = <2>;
			clocks = <&crg_ctrl HI3660_PCLK_GPIO6>;
			clock-names = "apb_pclk";
		};

		gpio7: gpio@e8a12000 {
			compatible = "arm,pl061", "arm,primecell";
			reg = <0 0xe8a12000 0 0x1000>;
			interrupts = <GIC_SPI 91 IRQ_TYPE_LEVEL_HIGH>;
			gpio-controller;
			#gpio-cells = <2>;
			gpio-ranges = <&pmx0 0 54 8>;
			interrupt-controller;
			#interrupt-cells = <2>;
			clocks = <&crg_ctrl HI3660_PCLK_GPIO7>;
			clock-names = "apb_pclk";
		};

		gpio8: gpio@e8a13000 {
			compatible = "arm,pl061", "arm,primecell";
			reg = <0 0xe8a13000 0 0x1000>;
			interrupts = <GIC_SPI 92 IRQ_TYPE_LEVEL_HIGH>;
			gpio-controller;
			#gpio-cells = <2>;
			gpio-ranges = <&pmx0 0 62 8>;
			interrupt-controller;
			#interrupt-cells = <2>;
			clocks = <&crg_ctrl HI3660_PCLK_GPIO8>;
			clock-names = "apb_pclk";
		};

		gpio9: gpio@e8a14000 {
			compatible = "arm,pl061", "arm,primecell";
			reg = <0 0xe8a14000 0 0x1000>;
			interrupts = <GIC_SPI 93 IRQ_TYPE_LEVEL_HIGH>;
			gpio-controller;
			#gpio-cells = <2>;
			gpio-ranges = <&pmx0 0 70 8>;
			interrupt-controller;
			#interrupt-cells = <2>;
			clocks = <&crg_ctrl HI3660_PCLK_GPIO9>;
			clock-names = "apb_pclk";
		};

		gpio10: gpio@e8a15000 {
			compatible = "arm,pl061", "arm,primecell";
			reg = <0 0xe8a15000 0 0x1000>;
			interrupts = <GIC_SPI 94 IRQ_TYPE_LEVEL_HIGH>;
			gpio-controller;
			#gpio-cells = <2>;
			gpio-ranges = <&pmx0 0 78 8>;
			interrupt-controller;
			#interrupt-cells = <2>;
			clocks = <&crg_ctrl HI3660_PCLK_GPIO10>;
			clock-names = "apb_pclk";
		};

		gpio11: gpio@e8a16000 {
			compatible = "arm,pl061", "arm,primecell";
			reg = <0 0xe8a16000 0 0x1000>;
			interrupts = <GIC_SPI 95 IRQ_TYPE_LEVEL_HIGH>;
			gpio-controller;
			#gpio-cells = <2>;
			gpio-ranges = <&pmx0 0 86 8>;
			interrupt-controller;
			#interrupt-cells = <2>;
			clocks = <&crg_ctrl HI3660_PCLK_GPIO11>;
			clock-names = "apb_pclk";
		};

		gpio12: gpio@e8a17000 {
			compatible = "arm,pl061", "arm,primecell";
			reg = <0 0xe8a17000 0 0x1000>;
			interrupts = <GIC_SPI 96 IRQ_TYPE_LEVEL_HIGH>;
			gpio-controller;
			#gpio-cells = <2>;
			gpio-ranges = <&pmx0 0 94 3 &pmx0 7 101 1>;
			interrupt-controller;
			#interrupt-cells = <2>;
			clocks = <&crg_ctrl HI3660_PCLK_GPIO12>;
			clock-names = "apb_pclk";
		};

		gpio13: gpio@e8a18000 {
			compatible = "arm,pl061", "arm,primecell";
			reg = <0 0xe8a18000 0 0x1000>;
			interrupts = <GIC_SPI 97 IRQ_TYPE_LEVEL_HIGH>;
			gpio-controller;
			#gpio-cells = <2>;
			gpio-ranges = <&pmx0 0 102 8>;
			interrupt-controller;
			#interrupt-cells = <2>;
			clocks = <&crg_ctrl HI3660_PCLK_GPIO13>;
			clock-names = "apb_pclk";
		};

		gpio14: gpio@e8a19000 {
			compatible = "arm,pl061", "arm,primecell";
			reg = <0 0xe8a19000 0 0x1000>;
			interrupts = <GIC_SPI 98 IRQ_TYPE_LEVEL_HIGH>;
			gpio-controller;
			#gpio-cells = <2>;
			gpio-ranges = <&pmx0 0 110 8>;
			interrupt-controller;
			#interrupt-cells = <2>;
			clocks = <&crg_ctrl HI3660_PCLK_GPIO14>;
			clock-names = "apb_pclk";
		};

		gpio15: gpio@e8a1a000 {
			compatible = "arm,pl061", "arm,primecell";
			reg = <0 0xe8a1a000 0 0x1000>;
			interrupts = <GIC_SPI 99 IRQ_TYPE_LEVEL_HIGH>;
			gpio-controller;
			#gpio-cells = <2>;
			gpio-ranges = <&pmx0 0 118 6>;
			interrupt-controller;
			#interrupt-cells = <2>;
			clocks = <&crg_ctrl HI3660_PCLK_GPIO15>;
			clock-names = "apb_pclk";
		};

		gpio16: gpio@e8a1b000 {
			compatible = "arm,pl061", "arm,primecell";
			reg = <0 0xe8a1b000 0 0x1000>;
			interrupts = <GIC_SPI 100 IRQ_TYPE_LEVEL_HIGH>;
			gpio-controller;
			#gpio-cells = <2>;
			interrupt-controller;
			#interrupt-cells = <2>;
			clocks = <&crg_ctrl HI3660_PCLK_GPIO16>;
			clock-names = "apb_pclk";
		};

		gpio17: gpio@e8a1c000 {
			compatible = "arm,pl061", "arm,primecell";
			reg = <0 0xe8a1c000 0 0x1000>;
			interrupts = <GIC_SPI 101 IRQ_TYPE_LEVEL_HIGH>;
			gpio-controller;
			#gpio-cells = <2>;
			interrupt-controller;
			#interrupt-cells = <2>;
			clocks = <&crg_ctrl HI3660_PCLK_GPIO17>;
			clock-names = "apb_pclk";
		};

		gpio18: gpio@ff3b4000 {
			compatible = "arm,pl061", "arm,primecell";
			reg = <0 0xff3b4000 0 0x1000>;
			interrupts = <GIC_SPI 102 IRQ_TYPE_LEVEL_HIGH>;
			gpio-controller;
			#gpio-cells = <2>;
			gpio-ranges = <&pmx2 0 0 8>;
			interrupt-controller;
			#interrupt-cells = <2>;
			clocks = <&crg_ctrl HI3660_PCLK_GPIO18>;
			clock-names = "apb_pclk";
		};

		gpio19: gpio@ff3b5000 {
			compatible = "arm,pl061", "arm,primecell";
			reg = <0 0xff3b5000 0 0x1000>;
			interrupts = <GIC_SPI 103 IRQ_TYPE_LEVEL_HIGH>;
			gpio-controller;
			#gpio-cells = <2>;
			gpio-ranges = <&pmx2 0 8 4>;
			interrupt-controller;
			#interrupt-cells = <2>;
			clocks = <&crg_ctrl HI3660_PCLK_GPIO19>;
			clock-names = "apb_pclk";
		};

		gpio20: gpio@e8a1f000 {
			compatible = "arm,pl061", "arm,primecell";
			reg = <0 0xe8a1f000 0 0x1000>;
			interrupts = <GIC_SPI 104 IRQ_TYPE_LEVEL_HIGH>;
			gpio-controller;
			#gpio-cells = <2>;
			gpio-ranges = <&pmx1 0 0 6>;
			interrupt-controller;
			#interrupt-cells = <2>;
			clocks = <&crg_ctrl HI3660_PCLK_GPIO20>;
			clock-names = "apb_pclk";
		};

		gpio21: gpio@e8a20000 {
			compatible = "arm,pl061", "arm,primecell";
			reg = <0 0xe8a20000 0 0x1000>;
			interrupts = <GIC_SPI 105 IRQ_TYPE_LEVEL_HIGH>;
			gpio-controller;
			#gpio-cells = <2>;
			interrupt-controller;
			#interrupt-cells = <2>;
			gpio-ranges = <&pmx3 0 0 6>;
			clocks = <&crg_ctrl HI3660_PCLK_GPIO21>;
			clock-names = "apb_pclk";
		};

		gpio22: gpio@fff0b000 {
			compatible = "arm,pl061", "arm,primecell";
			reg = <0 0xfff0b000 0 0x1000>;
			interrupts = <GIC_SPI 106 IRQ_TYPE_LEVEL_HIGH>;
			gpio-controller;
			#gpio-cells = <2>;
			/* GPIO176 */
			gpio-ranges = <&pmx4 2 0 6>;
			interrupt-controller;
			#interrupt-cells = <2>;
			clocks = <&sctrl HI3660_PCLK_AO_GPIO0>;
			clock-names = "apb_pclk";
		};

		gpio23: gpio@fff0c000 {
			compatible = "arm,pl061", "arm,primecell";
			reg = <0 0xfff0c000 0 0x1000>;
			interrupts = <GIC_SPI 107 IRQ_TYPE_LEVEL_HIGH>;
			gpio-controller;
			#gpio-cells = <2>;
			/* GPIO184 */
			gpio-ranges = <&pmx4 0 6 7>;
			interrupt-controller;
			#interrupt-cells = <2>;
			clocks = <&sctrl HI3660_PCLK_AO_GPIO1>;
			clock-names = "apb_pclk";
		};

		gpio24: gpio@fff0d000 {
			compatible = "arm,pl061", "arm,primecell";
			reg = <0 0xfff0d000 0 0x1000>;
			interrupts = <GIC_SPI 108 IRQ_TYPE_LEVEL_HIGH>;
			gpio-controller;
			#gpio-cells = <2>;
			/* GPIO192 */
			gpio-ranges = <&pmx4 0 13 8>;
			interrupt-controller;
			#interrupt-cells = <2>;
			clocks = <&sctrl HI3660_PCLK_AO_GPIO2>;
			clock-names = "apb_pclk";
		};

		gpio25: gpio@fff0e000 {
			compatible = "arm,pl061", "arm,primecell";
			reg = <0 0xfff0e000 0 0x1000>;
			interrupts = <GIC_SPI 109 IRQ_TYPE_LEVEL_HIGH>;
			gpio-controller;
			#gpio-cells = <2>;
			/* GPIO200 */
			gpio-ranges = <&pmx4 0 21 4 &pmx4 5 25 3>;
			interrupt-controller;
			#interrupt-cells = <2>;
			clocks = <&sctrl HI3660_PCLK_AO_GPIO3>;
			clock-names = "apb_pclk";
		};

		gpio26: gpio@fff0f000 {
			compatible = "arm,pl061", "arm,primecell";
			reg = <0 0xfff0f000 0 0x1000>;
			interrupts = <GIC_SPI 110 IRQ_TYPE_LEVEL_HIGH>;
			gpio-controller;
			#gpio-cells = <2>;
			/* GPIO208 */
			gpio-ranges = <&pmx4 0 28 8>;
			interrupt-controller;
			#interrupt-cells = <2>;
			clocks = <&sctrl HI3660_PCLK_AO_GPIO4>;
			clock-names = "apb_pclk";
		};

		gpio27: gpio@fff10000 {
			compatible = "arm,pl061", "arm,primecell";
			reg = <0 0xfff10000 0 0x1000>;
			interrupts = <GIC_SPI 111 IRQ_TYPE_LEVEL_HIGH>;
			gpio-controller;
			#gpio-cells = <2>;
			/* GPIO216 */
			gpio-ranges = <&pmx4 0 36 6>;
			interrupt-controller;
			#interrupt-cells = <2>;
			clocks = <&sctrl HI3660_PCLK_AO_GPIO5>;
			clock-names = "apb_pclk";
		};

		gpio28: gpio@fff1d000 {
			compatible = "arm,pl061", "arm,primecell";
			reg = <0 0xfff1d000 0 0x1000>;
			interrupts = <GIC_SPI 141 IRQ_TYPE_LEVEL_HIGH>;
			gpio-controller;
			#gpio-cells = <2>;
			interrupt-controller;
			#interrupt-cells = <2>;
			clocks = <&sctrl HI3660_PCLK_AO_GPIO6>;
			clock-names = "apb_pclk";
		};

		spi2: spi@ffd68000 {
			compatible = "arm,pl022", "arm,primecell";
			reg = <0x0 0xffd68000 0x0 0x1000>;
			#address-cells = <1>;
			#size-cells = <0>;
			interrupts = <GIC_SPI 116 IRQ_TYPE_LEVEL_HIGH>;
			clocks = <&crg_ctrl HI3660_CLK_GATE_SPI2>;
			clock-names = "apb_pclk";
			pinctrl-names = "default";
			pinctrl-0 = <&spi2_pmx_func>;
			num-cs = <1>;
			cs-gpios = <&gpio27 2 0>;
			status = "disabled";
		};

		spi3: spi@ff3b3000 {
			compatible = "arm,pl022", "arm,primecell";
			reg = <0x0 0xff3b3000 0x0 0x1000>;
			#address-cells = <1>;
			#size-cells = <0>;
			interrupts = <GIC_SPI 312 IRQ_TYPE_LEVEL_HIGH>;
			clocks = <&crg_ctrl HI3660_CLK_GATE_SPI3>;
			clock-names = "apb_pclk";
			pinctrl-names = "default";
			pinctrl-0 = <&spi3_pmx_func>;
			num-cs = <1>;
			cs-gpios = <&gpio18 5 0>;
			status = "disabled";
		};

		pcie@f4000000 {
			compatible = "hisilicon,kirin960-pcie";
			reg = <0x0 0xf4000000 0x0 0x1000>,
			      <0x0 0xff3fe000 0x0 0x1000>,
			      <0x0 0xf3f20000 0x0 0x40000>,
			      <0x0 0xf5000000 0x0 0x2000>;
			reg-names = "dbi", "apb", "phy", "config";
			bus-range = <0x0  0x1>;
			#address-cells = <3>;
			#size-cells = <2>;
			device_type = "pci";
			ranges = <0x02000000 0x0 0x00000000
				  0x0 0xf6000000
				  0x0 0x02000000>;
			num-lanes = <1>;
			#interrupt-cells = <1>;
			interrupt-map-mask = <0xf800 0 0 7>;
			interrupt-map = <0x0 0 0 1
					 &gic GIC_SPI 282 IRQ_TYPE_LEVEL_HIGH>,
					<0x0 0 0 2
					 &gic GIC_SPI 283 IRQ_TYPE_LEVEL_HIGH>,
					<0x0 0 0 3
					 &gic GIC_SPI 284 IRQ_TYPE_LEVEL_HIGH>,
					<0x0 0 0 4
					 &gic GIC_SPI 285 IRQ_TYPE_LEVEL_HIGH>;
			clocks = <&crg_ctrl HI3660_PCIEPHY_REF>,
				 <&crg_ctrl HI3660_CLK_GATE_PCIEAUX>,
				 <&crg_ctrl HI3660_PCLK_GATE_PCIE_PHY>,
				 <&crg_ctrl HI3660_PCLK_GATE_PCIE_SYS>,
				 <&crg_ctrl HI3660_ACLK_GATE_PCIE>;
			clock-names = "pcie_phy_ref", "pcie_aux",
				      "pcie_apb_phy", "pcie_apb_sys",
				      "pcie_aclk";
			reset-gpios = <&gpio11 1 0 >;
		};

		/* SD */
		dwmmc1: dwmmc1@ff37f000 {
			#address-cells = <1>;
			#size-cells = <0>;
			cd-inverted;
			compatible = "hisilicon,hi3660-dw-mshc";
			num-slots = <1>;
			bus-width = <0x4>;
			disable-wp;
			cap-sd-highspeed;
			supports-highspeed;
			card-detect-delay = <200>;
			reg = <0x0 0xff37f000 0x0 0x1000>;
			interrupts = <GIC_SPI 139 IRQ_TYPE_LEVEL_HIGH>;
			clocks = <&crg_ctrl HI3660_CLK_GATE_SD>,
				<&crg_ctrl HI3660_HCLK_GATE_SD>;
			clock-names = "ciu", "biu";
			clock-frequency = <3200000>;
			resets = <&crg_rst 0x94 18>;
<<<<<<< HEAD
=======
			reset-names = "reset";
>>>>>>> bb176f67
			cd-gpios = <&gpio25 3 0>;
			hisilicon,peripheral-syscon = <&sctrl>;
			pinctrl-names = "default";
			pinctrl-0 = <&sd_pmx_func
				     &sd_clk_cfg_func
				     &sd_cfg_func>;
			sd-uhs-sdr12;
			sd-uhs-sdr25;
			sd-uhs-sdr50;
			sd-uhs-sdr104;
<<<<<<< HEAD
			status = "disabled";

			slot@0 {
				reg = <0x0>;
				bus-width = <4>;
				disable-wp;
			};
		};

		/* SDIO */
		dwmmc2: dwmmc2@ff3ff000 {
			compatible = "hisilicon,hi3660-dw-mshc";
			reg = <0x0 0xff3ff000 0x0 0x1000>;
			interrupts = <GIC_SPI 140 IRQ_TYPE_LEVEL_HIGH>;
			num-slots = <1>;
			clocks = <&crg_ctrl HI3660_CLK_GATE_SDIO0>,
				 <&crg_ctrl HI3660_HCLK_GATE_SDIO0>;
			clock-names = "ciu", "biu";
			resets = <&crg_rst 0x94 20>;
			card-detect-delay = <200>;
			supports-highspeed;
			keep-power-in-suspend;
			pinctrl-names = "default";
			pinctrl-0 = <&sdio_pmx_func
				     &sdio_clk_cfg_func
				     &sdio_cfg_func>;
=======
>>>>>>> bb176f67
			status = "disabled";

			slot@0 {
				reg = <0x0>;
				bus-width = <4>;
				disable-wp;
			};
		};

		/* SDIO */
		dwmmc2: dwmmc2@ff3ff000 {
			compatible = "hisilicon,hi3660-dw-mshc";
			reg = <0x0 0xff3ff000 0x0 0x1000>;
			interrupts = <GIC_SPI 140 IRQ_TYPE_LEVEL_HIGH>;
			num-slots = <1>;
			clocks = <&crg_ctrl HI3660_CLK_GATE_SDIO0>,
				 <&crg_ctrl HI3660_HCLK_GATE_SDIO0>;
			clock-names = "ciu", "biu";
			resets = <&crg_rst 0x94 20>;
			reset-names = "reset";
			card-detect-delay = <200>;
			supports-highspeed;
			keep-power-in-suspend;
			pinctrl-names = "default";
			pinctrl-0 = <&sdio_pmx_func
				     &sdio_clk_cfg_func
				     &sdio_cfg_func>;
			status = "disabled";
		};

		watchdog0: watchdog@e8a06000 {
			compatible = "arm,sp805-wdt", "arm,primecell";
			reg = <0x0 0xe8a06000 0x0 0x1000>;
			interrupts = <GIC_SPI 44 IRQ_TYPE_LEVEL_HIGH>;
			clocks = <&crg_ctrl HI3660_OSC32K>;
			clock-names = "apb_pclk";
		};

		watchdog1: watchdog@e8a07000 {
			compatible = "arm,sp805-wdt", "arm,primecell";
			reg = <0x0 0xe8a07000 0x0 0x1000>;
			interrupts = <GIC_SPI 45 IRQ_TYPE_LEVEL_HIGH>;
			clocks = <&crg_ctrl HI3660_OSC32K>;
			clock-names = "apb_pclk";
		};
	};
};<|MERGE_RESOLUTION|>--- conflicted
+++ resolved
@@ -245,7 +245,6 @@
 			compatible = "hisilicon,hi3660-crgctrl", "syscon";
 			reg = <0x0 0xfff35000 0x0 0x1000>;
 			#clock-cells = <1>;
-<<<<<<< HEAD
 		};
 
 		crg_rst: crg_rst_controller {
@@ -389,151 +388,6 @@
 			status = "disabled";
 		};
 
-=======
-		};
-
-		crg_rst: crg_rst_controller {
-			compatible = "hisilicon,hi3660-reset";
-			#reset-cells = <2>;
-			hisi,rst-syscon = <&crg_ctrl>;
-		};
-
-
-		pctrl: pctrl@e8a09000 {
-			compatible = "hisilicon,hi3660-pctrl", "syscon";
-			reg = <0x0 0xe8a09000 0x0 0x2000>;
-			#clock-cells = <1>;
-		};
-
-		pmuctrl: crg_ctrl@fff34000 {
-			compatible = "hisilicon,hi3660-pmuctrl", "syscon";
-			reg = <0x0 0xfff34000 0x0 0x1000>;
-			#clock-cells = <1>;
-		};
-
-		sctrl: sctrl@fff0a000 {
-			compatible = "hisilicon,hi3660-sctrl", "syscon";
-			reg = <0x0 0xfff0a000 0x0 0x1000>;
-			#clock-cells = <1>;
-		};
-
-		iomcu: iomcu@ffd7e000 {
-			compatible = "hisilicon,hi3660-iomcu", "syscon";
-			reg = <0x0 0xffd7e000 0x0 0x1000>;
-			#clock-cells = <1>;
-
-		};
-
-		iomcu_rst: reset {
-			compatible = "hisilicon,hi3660-reset";
-			hisi,rst-syscon = <&iomcu>;
-			#reset-cells = <2>;
-		};
-
-		dual_timer0: timer@fff14000 {
-			compatible = "arm,sp804", "arm,primecell";
-			reg = <0x0 0xfff14000 0x0 0x1000>;
-			interrupts = <GIC_SPI 48 IRQ_TYPE_LEVEL_HIGH>,
-				     <GIC_SPI 49 IRQ_TYPE_LEVEL_HIGH>;
-			clocks = <&crg_ctrl HI3660_OSC32K>,
-				 <&crg_ctrl HI3660_OSC32K>,
-				 <&crg_ctrl HI3660_OSC32K>;
-			clock-names = "timer1", "timer2", "apb_pclk";
-		};
-
-		i2c0: i2c@ffd71000 {
-			compatible = "snps,designware-i2c";
-			reg = <0x0 0xffd71000 0x0 0x1000>;
-			interrupts = <GIC_SPI 118 IRQ_TYPE_LEVEL_HIGH>;
-			#address-cells = <1>;
-			#size-cells = <0>;
-			clock-frequency = <400000>;
-			clocks = <&crg_ctrl HI3660_CLK_GATE_I2C0>;
-			resets = <&iomcu_rst 0x20 3>;
-			pinctrl-names = "default";
-			pinctrl-0 = <&i2c0_pmx_func &i2c0_cfg_func>;
-			status = "disabled";
-		};
-
-		i2c1: i2c@ffd72000 {
-			compatible = "snps,designware-i2c";
-			reg = <0x0 0xffd72000 0x0 0x1000>;
-			interrupts = <GIC_SPI 119 IRQ_TYPE_LEVEL_HIGH>;
-			#address-cells = <1>;
-			#size-cells = <0>;
-			clock-frequency = <400000>;
-			clocks = <&crg_ctrl HI3660_CLK_GATE_I2C1>;
-			resets = <&iomcu_rst 0x20 4>;
-			pinctrl-names = "default";
-			pinctrl-0 = <&i2c1_pmx_func &i2c1_cfg_func>;
-			status = "disabled";
-		};
-
-		i2c3: i2c@fdf0c000 {
-			compatible = "snps,designware-i2c";
-			reg = <0x0 0xfdf0c000 0x0 0x1000>;
-			interrupts = <GIC_SPI 81 IRQ_TYPE_LEVEL_HIGH>;
-			#address-cells = <1>;
-			#size-cells = <0>;
-			clock-frequency = <400000>;
-			clocks = <&crg_ctrl HI3660_CLK_GATE_I2C3>;
-			resets = <&crg_rst 0x78 7>;
-			pinctrl-names = "default";
-			pinctrl-0 = <&i2c3_pmx_func &i2c3_cfg_func>;
-			status = "disabled";
-		};
-
-		i2c7: i2c@fdf0b000 {
-			compatible = "snps,designware-i2c";
-			reg = <0x0 0xfdf0b000 0x0 0x1000>;
-			interrupts = <GIC_SPI 314 IRQ_TYPE_LEVEL_HIGH>;
-			#address-cells = <1>;
-			#size-cells = <0>;
-			clock-frequency = <400000>;
-			clocks = <&crg_ctrl HI3660_CLK_GATE_I2C7>;
-			resets = <&crg_rst 0x60 14>;
-			pinctrl-names = "default";
-			pinctrl-0 = <&i2c7_pmx_func &i2c7_cfg_func>;
-			status = "disabled";
-		};
-
-		uart0: serial@fdf02000 {
-			compatible = "arm,pl011", "arm,primecell";
-			reg = <0x0 0xfdf02000 0x0 0x1000>;
-			interrupts = <GIC_SPI 74 IRQ_TYPE_LEVEL_HIGH>;
-			clocks = <&crg_ctrl HI3660_CLK_MUX_UART0>,
-				 <&crg_ctrl HI3660_PCLK>;
-			clock-names = "uartclk", "apb_pclk";
-			pinctrl-names = "default";
-			pinctrl-0 = <&uart0_pmx_func &uart0_cfg_func>;
-			status = "disabled";
-		};
-
-		uart1: serial@fdf00000 {
-			compatible = "arm,pl011", "arm,primecell";
-			reg = <0x0 0xfdf00000 0x0 0x1000>;
-			interrupts = <GIC_SPI 75 IRQ_TYPE_LEVEL_HIGH>;
-			clocks = <&crg_ctrl HI3660_CLK_GATE_UART1>,
-				 <&crg_ctrl HI3660_CLK_GATE_UART1>;
-			clock-names = "uartclk", "apb_pclk";
-			pinctrl-names = "default";
-			pinctrl-0 = <&uart1_pmx_func &uart1_cfg_func>;
-			status = "disabled";
-		};
-
-		uart2: serial@fdf03000 {
-			compatible = "arm,pl011", "arm,primecell";
-			reg = <0x0 0xfdf03000 0x0 0x1000>;
-			interrupts = <GIC_SPI 76 IRQ_TYPE_LEVEL_HIGH>;
-			clocks = <&crg_ctrl HI3660_CLK_GATE_UART2>,
-				 <&crg_ctrl HI3660_PCLK>;
-			clock-names = "uartclk", "apb_pclk";
-			pinctrl-names = "default";
-			pinctrl-0 = <&uart2_pmx_func &uart2_cfg_func>;
-			status = "disabled";
-		};
-
->>>>>>> bb176f67
 		uart3: serial@ffd74000 {
 			compatible = "arm,pl011", "arm,primecell";
 			reg = <0x0 0xffd74000 0x0 0x1000>;
@@ -564,7 +418,6 @@
 			interrupts = <GIC_SPI 78 IRQ_TYPE_LEVEL_HIGH>;
 			clocks = <&crg_ctrl HI3660_CLK_GATE_UART5>,
 				 <&crg_ctrl HI3660_CLK_GATE_UART5>;
-<<<<<<< HEAD
 			clock-names = "uartclk", "apb_pclk";
 			pinctrl-names = "default";
 			pinctrl-0 = <&uart5_pmx_func &uart5_cfg_func>;
@@ -579,28 +432,10 @@
 				 <&crg_ctrl HI3660_PCLK>;
 			clock-names = "uartclk", "apb_pclk";
 			pinctrl-names = "default";
-=======
-			clock-names = "uartclk", "apb_pclk";
-			pinctrl-names = "default";
-			pinctrl-0 = <&uart5_pmx_func &uart5_cfg_func>;
-			status = "disabled";
-		};
-
-		uart6: serial@fff32000 {
-			compatible = "arm,pl011", "arm,primecell";
-			reg = <0x0 0xfff32000 0x0 0x1000>;
-			interrupts = <GIC_SPI 79 IRQ_TYPE_LEVEL_HIGH>;
-			clocks = <&crg_ctrl HI3660_CLK_UART6>,
-				 <&crg_ctrl HI3660_PCLK>;
-			clock-names = "uartclk", "apb_pclk";
-			pinctrl-names = "default";
->>>>>>> bb176f67
 			pinctrl-0 = <&uart6_pmx_func &uart6_cfg_func>;
 			status = "disabled";
 		};
 
-<<<<<<< HEAD
-=======
 		dma0: dma@fdf30000 {
 			compatible = "hisilicon,k3-dma-1.0";
 			reg = <0x0 0xfdf30000 0x0 0x1000>;
@@ -614,7 +449,6 @@
 			dma-type = "hi3660_dma";
 		};
 
->>>>>>> bb176f67
 		rtc0: rtc@fff04000 {
 			compatible = "arm,pl031", "arm,primecell";
 			reg = <0x0 0Xfff04000 0x0 0x1000>;
@@ -1088,10 +922,7 @@
 			clock-names = "ciu", "biu";
 			clock-frequency = <3200000>;
 			resets = <&crg_rst 0x94 18>;
-<<<<<<< HEAD
-=======
 			reset-names = "reset";
->>>>>>> bb176f67
 			cd-gpios = <&gpio25 3 0>;
 			hisilicon,peripheral-syscon = <&sctrl>;
 			pinctrl-names = "default";
@@ -1102,35 +933,6 @@
 			sd-uhs-sdr25;
 			sd-uhs-sdr50;
 			sd-uhs-sdr104;
-<<<<<<< HEAD
-			status = "disabled";
-
-			slot@0 {
-				reg = <0x0>;
-				bus-width = <4>;
-				disable-wp;
-			};
-		};
-
-		/* SDIO */
-		dwmmc2: dwmmc2@ff3ff000 {
-			compatible = "hisilicon,hi3660-dw-mshc";
-			reg = <0x0 0xff3ff000 0x0 0x1000>;
-			interrupts = <GIC_SPI 140 IRQ_TYPE_LEVEL_HIGH>;
-			num-slots = <1>;
-			clocks = <&crg_ctrl HI3660_CLK_GATE_SDIO0>,
-				 <&crg_ctrl HI3660_HCLK_GATE_SDIO0>;
-			clock-names = "ciu", "biu";
-			resets = <&crg_rst 0x94 20>;
-			card-detect-delay = <200>;
-			supports-highspeed;
-			keep-power-in-suspend;
-			pinctrl-names = "default";
-			pinctrl-0 = <&sdio_pmx_func
-				     &sdio_clk_cfg_func
-				     &sdio_cfg_func>;
-=======
->>>>>>> bb176f67
 			status = "disabled";
 
 			slot@0 {
