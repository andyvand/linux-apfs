--- conflicted
+++ resolved
@@ -90,13 +90,8 @@
 }
 #endif /* CONFIG_ADB_CUDA */
 
-<<<<<<< HEAD
-#ifdef CONFIG_ADB_PMU68K
+#ifdef CONFIG_ADB_PMU
 static time64_t pmu_read_time(void)
-=======
-#ifdef CONFIG_ADB_PMU
-static long pmu_read_time(void)
->>>>>>> a2dc009a
 {
 	struct adb_request req;
 	time64_t time;
