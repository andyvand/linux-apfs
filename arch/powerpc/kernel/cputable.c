--- conflicted
+++ resolved
@@ -1766,11 +1766,7 @@
 		.cpu_features		= CPU_FTRS_E500MC,
 		.cpu_user_features	= COMMON_USER_BOOKE | PPC_FEATURE_HAS_FPU,
 		.mmu_features		= MMU_FTR_TYPE_FSL_E | MMU_FTR_BIG_PHYS |
-<<<<<<< HEAD
-			MMU_FTR_USE_TLBILX,
-=======
 			MMU_FTR_USE_TLBILX | MMU_FTR_TLBILX_EARLY_OPCODE,
->>>>>>> 6574612f
 		.icache_bsize		= 64,
 		.dcache_bsize		= 64,
 		.num_pmcs		= 4,
