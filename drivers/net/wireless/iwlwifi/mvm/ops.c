--- conflicted
+++ resolved
@@ -465,10 +465,7 @@
 
 	trans_cfg.cmd_queue = IWL_MVM_CMD_QUEUE;
 	trans_cfg.cmd_fifo = IWL_MVM_TX_FIFO_CMD;
-<<<<<<< HEAD
-=======
 	trans_cfg.scd_set_active = true;
->>>>>>> 7a0a260a
 
 	snprintf(mvm->hw->wiphy->fw_version,
 		 sizeof(mvm->hw->wiphy->fw_version),
