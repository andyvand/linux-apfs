--- conflicted
+++ resolved
@@ -143,12 +143,6 @@
 	unsigned i;
 
 	/* check if the id is still valid */
-<<<<<<< HEAD
-	if (vm_id->id && vm_id->last_id_use &&
-	    vm_id->last_id_use == adev->vm_manager.active[vm_id->id]) {
-		trace_amdgpu_vm_grab_id(vm_id->id, ring->idx);
-		return 0;
-=======
 	if (vm_id->id) {
 		unsigned id = vm_id->id;
 		long owner;
@@ -158,7 +152,6 @@
 			trace_amdgpu_vm_grab_id(vm_id->id, ring->idx);
 			return 0;
 		}
->>>>>>> 06a691e6
 	}
 
 	/* we definately need to flush */
@@ -166,11 +159,7 @@
 
 	/* skip over VMID 0, since it is the system VM */
 	for (i = 1; i < adev->vm_manager.nvm; ++i) {
-<<<<<<< HEAD
-		struct fence *fence = adev->vm_manager.active[i];
-=======
 		struct fence *fence = adev->vm_manager.ids[i].active;
->>>>>>> 06a691e6
 		struct amdgpu_ring *fring;
 
 		if (fence == NULL) {
@@ -259,23 +248,12 @@
 		     struct amdgpu_vm *vm,
 		     struct fence *fence)
 {
-<<<<<<< HEAD
-	unsigned ridx = fence->ring->idx;
-	unsigned vm_id = vm->ids[ridx].id;
-
-	fence_put(adev->vm_manager.active[vm_id]);
-	adev->vm_manager.active[vm_id] = fence_get(&fence->base);
-
-	fence_put(vm->ids[ridx].last_id_use);
-	vm->ids[ridx].last_id_use = fence_get(&fence->base);
-=======
 	struct amdgpu_ring *ring = amdgpu_ring_from_fence(fence);
 	unsigned vm_id = vm->ids[ring->idx].id;
 
 	fence_put(adev->vm_manager.ids[vm_id].active);
 	adev->vm_manager.ids[vm_id].active = fence_get(fence);
 	atomic_long_set(&adev->vm_manager.ids[vm_id].owner, (long)vm);
->>>>>>> 06a691e6
 }
 
 /**
@@ -1090,10 +1068,6 @@
 		if (vm->page_tables[pt_idx].bo)
 			continue;
 
-<<<<<<< HEAD
-		ww_mutex_lock(&resv->lock, NULL);
-=======
->>>>>>> 06a691e6
 		r = amdgpu_bo_create(adev, AMDGPU_VM_PTE_COUNT * 8,
 				     AMDGPU_GPU_PAGE_SIZE, true,
 				     AMDGPU_GEM_DOMAIN_VRAM,
@@ -1175,10 +1149,6 @@
 		list_add(&mapping->list, &vm->freed);
 	else
 		kfree(mapping);
-<<<<<<< HEAD
-	amdgpu_bo_unreserve(bo_va->bo);
-=======
->>>>>>> 06a691e6
 
 	return 0;
 }
@@ -1348,10 +1318,6 @@
 		atomic_long_cmpxchg(&adev->vm_manager.ids[id].owner,
 				    (long)vm, 0);
 		fence_put(vm->ids[i].flushed_updates);
-<<<<<<< HEAD
-		fence_put(vm->ids[i].last_id_use);
-=======
->>>>>>> 06a691e6
 	}
 
 	mutex_destroy(&vm->mutex);
