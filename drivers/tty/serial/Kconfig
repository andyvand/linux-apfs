#
# Serial device configuration
#

if TTY

menu "Serial drivers"
	depends on HAS_IOMEM

config SERIAL_EARLYCON
	bool
	help
	  Support for early consoles with the earlycon parameter. This enables
	  the console before standard serial driver is probed. The console is
	  enabled when early_param is processed.

source "drivers/tty/serial/8250/Kconfig"

comment "Non-8250 serial port support"

config SERIAL_AMBA_PL010
	tristate "ARM AMBA PL010 serial port support"
	depends on ARM_AMBA
	select SERIAL_CORE
	help
	  This selects the ARM(R) AMBA(R) PrimeCell PL010 UART.  If you have
	  an Integrator/AP or Integrator/PP2 platform, or if you have a
	  Cirrus Logic EP93xx CPU, say Y or M here.

	  If unsure, say N.

config SERIAL_AMBA_PL010_CONSOLE
	bool "Support for console on AMBA serial port"
	depends on SERIAL_AMBA_PL010=y
	select SERIAL_CORE_CONSOLE
	---help---
	  Say Y here if you wish to use an AMBA PrimeCell UART as the system
	  console (the system console is the device which receives all kernel
	  messages and warnings and which allows logins in single user mode).

	  Even if you say Y here, the currently visible framebuffer console
	  (/dev/tty0) will still be used as the system console by default, but
	  you can alter that using a kernel command line option such as
	  "console=ttyAM0". (Try "man bootparam" or see the documentation of
	  your boot loader (lilo or loadlin) about how to pass options to the
	  kernel at boot time.)

config SERIAL_AMBA_PL011
	tristate "ARM AMBA PL011 serial port support"
	depends on ARM_AMBA
	select SERIAL_CORE
	help
	  This selects the ARM(R) AMBA(R) PrimeCell PL011 UART.  If you have
	  an Integrator/PP2, Integrator/CP or Versatile platform, say Y or M
	  here.

	  If unsure, say N.

config SERIAL_AMBA_PL011_CONSOLE
	bool "Support for console on AMBA serial port"
	depends on SERIAL_AMBA_PL011=y
	select SERIAL_CORE_CONSOLE
	select SERIAL_EARLYCON
	---help---
	  Say Y here if you wish to use an AMBA PrimeCell UART as the system
	  console (the system console is the device which receives all kernel
	  messages and warnings and which allows logins in single user mode).

	  Even if you say Y here, the currently visible framebuffer console
	  (/dev/tty0) will still be used as the system console by default, but
	  you can alter that using a kernel command line option such as
	  "console=ttyAMA0". (Try "man bootparam" or see the documentation of
	  your boot loader (lilo or loadlin) about how to pass options to the
	  kernel at boot time.)

config SERIAL_EARLYCON_ARM_SEMIHOST
	bool "Early console using ARM semihosting"
	depends on ARM64 || ARM
	select SERIAL_CORE
	select SERIAL_CORE_CONSOLE
	select SERIAL_EARLYCON
	help
	  Support for early debug console using ARM semihosting. This enables
	  the console before standard serial driver is probed. This is enabled
	  with "earlycon=smh" on the kernel command line. The console is
	  enabled when early_param is processed.

config SERIAL_SB1250_DUART
	tristate "BCM1xxx on-chip DUART serial support"
	depends on SIBYTE_SB1xxx_SOC=y
	select SERIAL_CORE
	default y
	---help---
	  Support for the asynchronous serial interface (DUART) included in
	  the BCM1250 and derived System-On-a-Chip (SOC) devices.  Note that
	  the letter D in DUART stands for "dual", which is how the device
	  is implemented.  Depending on the SOC configuration there may be
	  one or more DUARTs available of which all are handled.

	  If unsure, say Y.  To compile this driver as a module, choose M here:
	  the module will be called sb1250-duart.

config SERIAL_SB1250_DUART_CONSOLE
	bool "Support for console on a BCM1xxx DUART serial port"
	depends on SERIAL_SB1250_DUART=y
	select SERIAL_CORE_CONSOLE
	default y
	---help---
	  If you say Y here, it will be possible to use a serial port as the
	  system console (the system console is the device which receives all
	  kernel messages and warnings and which allows logins in single user
	  mode).

	  If unsure, say Y.

config SERIAL_ATMEL
	bool "AT91 / AT32 on-chip serial port support"
	depends on HAS_DMA
	depends on ARCH_AT91 || AVR32 || COMPILE_TEST
	select SERIAL_CORE
	select SERIAL_MCTRL_GPIO if GPIOLIB
	help
	  This enables the driver for the on-chip UARTs of the Atmel
	  AT91 and AT32 processors.

config SERIAL_ATMEL_CONSOLE
	bool "Support for console on AT91 / AT32 serial port"
	depends on SERIAL_ATMEL=y
	select SERIAL_CORE_CONSOLE
	help
	  Say Y here if you wish to use an on-chip UART on a Atmel
	  AT91 or AT32 processor as the system console (the system
	  console is the device which receives all kernel messages and
	  warnings and which allows logins in single user mode).

config SERIAL_ATMEL_PDC
	bool "Support DMA transfers on AT91 / AT32 serial port"
	depends on SERIAL_ATMEL
	default y
	help
	  Say Y here if you wish to use the PDC to do DMA transfers to
	  and from the Atmel AT91 / AT32 serial port. In order to
	  actually use DMA transfers, make sure that the use_dma_tx
	  and use_dma_rx members in the atmel_uart_data struct is set
	  appropriately for each port.

	  Note that break and error handling currently doesn't work
	  properly when DMA is enabled. Make sure that ports where
	  this matters don't use DMA.

config SERIAL_ATMEL_TTYAT
	bool "Install as device ttyATn instead of ttySn"
	depends on SERIAL_ATMEL=y
	help
	  Say Y here if you wish to have the internal AT91 / AT32 UARTs
	  appear as /dev/ttyATn (major 204, minor starting at 154)
	  instead of the normal /dev/ttySn (major 4, minor starting at
	  64). This is necessary if you also want other UARTs, such as
	  external 8250/16C550 compatible UARTs.
	  The ttySn nodes are legally reserved for the 8250 serial driver
	  but are often misused by other serial drivers.

	  To use this, you should create suitable ttyATn device nodes in
	  /dev/, and pass "console=ttyATn" to the kernel.

	  Say Y if you have an external 8250/16C550 UART.  If unsure, say N.

config SERIAL_KGDB_NMI
	bool "Serial console over KGDB NMI debugger port"
	depends on KGDB_SERIAL_CONSOLE
	help
	  This special driver allows you to temporary use NMI debugger port
	  as a normal console (assuming that the port is attached to KGDB).

	  Unlike KDB's disable_nmi command, with this driver you are always
	  able to go back to the debugger using KGDB escape sequence ($3#33).
	  This is because this console driver processes the input in NMI
	  context, and thus is able to intercept the magic sequence.

	  Note that since the console interprets input and uses polling
	  communication methods, for things like PPP you still must fully
	  detach debugger port from the KGDB NMI (i.e. disable_nmi), and
	  use raw console.

	  If unsure, say N.

config SERIAL_KS8695
	bool "Micrel KS8695 (Centaur) serial port support"
	depends on ARCH_KS8695
	select SERIAL_CORE
	help
	  This selects the Micrel Centaur KS8695 UART.  Say Y here.

config SERIAL_KS8695_CONSOLE
	bool "Support for console on KS8695 (Centaur) serial port"
	depends on SERIAL_KS8695=y
	select SERIAL_CORE_CONSOLE
	help
	  Say Y here if you wish to use a KS8695 (Centaur) UART as the
	  system console (the system console is the device which
	  receives all kernel messages and warnings and which allows
	  logins in single user mode).

config SERIAL_MESON
	tristate "Meson serial port support"
	depends on ARCH_MESON
	select SERIAL_CORE
	help
	  This enables the driver for the on-chip UARTs of the Amlogic
	  MesonX processors.

config SERIAL_MESON_CONSOLE
	bool "Support for console on meson"
	depends on SERIAL_MESON=y
	select SERIAL_CORE_CONSOLE
	select SERIAL_EARLYCON
	help
	  Say Y here if you wish to use a Amlogic MesonX UART as the
	  system console (the system console is the device which
	  receives all kernel messages and warnings and which allows
	  logins in single user mode) as /dev/ttyAMLx.

config SERIAL_CLPS711X
	tristate "CLPS711X serial port support"
	depends on ARCH_CLPS711X || COMPILE_TEST
	select SERIAL_CORE
	select SERIAL_MCTRL_GPIO if GPIOLIB
	help
	  This enables the driver for the on-chip UARTs of the Cirrus
	  Logic EP711x/EP721x/EP731x processors.

config SERIAL_CLPS711X_CONSOLE
	bool "Support for console on CLPS711X serial port"
	depends on SERIAL_CLPS711X=y
	select SERIAL_CORE_CONSOLE
	help
	  Even if you say Y here, the currently visible virtual console
	  (/dev/tty0) will still be used as the system console by default, but
	  you can alter that using a kernel command line option such as
	  "console=ttyCL1".

config SERIAL_SAMSUNG
	tristate "Samsung SoC serial support"
	depends on PLAT_SAMSUNG || ARCH_EXYNOS
	select SERIAL_CORE
	help
	  Support for the on-chip UARTs on the Samsung S3C24XX series CPUs,
	  providing /dev/ttySAC0, 1 and 2 (note, some machines may not
	  provide all of these ports, depending on how the serial port
	  pins are configured.

config SERIAL_SAMSUNG_UARTS_4
	bool
	depends on SERIAL_SAMSUNG
	default y if !(CPU_S3C2410 || CPU_S3C2412 || CPU_S3C2440 || CPU_S3C2442)
	help
	  Internal node for the common case of 4 Samsung compatible UARTs

config SERIAL_SAMSUNG_UARTS
	int
	depends on SERIAL_SAMSUNG
	default 4 if SERIAL_SAMSUNG_UARTS_4 || CPU_S3C2416
	default 3
	help
	  Select the number of available UART ports for the Samsung S3C
	  serial driver
	
config SERIAL_SAMSUNG_DEBUG
	bool "Samsung SoC serial debug"
	depends on SERIAL_SAMSUNG && DEBUG_LL
	help
	  Add support for debugging the serial driver. Since this is
	  generally being used as a console, we use our own output
	  routines that go via the low-level debug printascii()
	  function.

config SERIAL_SAMSUNG_CONSOLE
	bool "Support for console on Samsung SoC serial port"
	depends on SERIAL_SAMSUNG=y
	select SERIAL_CORE_CONSOLE
	select SERIAL_EARLYCON
	help
	  Allow selection of the S3C24XX on-board serial ports for use as
	  an virtual console.

	  Even if you say Y here, the currently visible virtual console
	  (/dev/tty0) will still be used as the system console by default, but
	  you can alter that using a kernel command line option such as
	  "console=ttySACx". (Try "man bootparam" or see the documentation of
	  your boot loader about how to pass options to the kernel at
	  boot time.)

config SERIAL_SIRFSOC
        tristate "SiRF SoC Platform Serial port support"
        depends on ARCH_SIRF
        select SERIAL_CORE
        help
          Support for the on-chip UART on the CSR SiRFprimaII series,
          providing /dev/ttySiRF0, 1 and 2 (note, some machines may not
          provide all of these ports, depending on how the serial port
          pins are configured).

config SERIAL_SIRFSOC_CONSOLE
        bool "Support for console on SiRF SoC serial port"
        depends on SERIAL_SIRFSOC=y
        select SERIAL_CORE_CONSOLE
        help
          Even if you say Y here, the currently visible virtual console
          (/dev/tty0) will still be used as the system console by default, but
          you can alter that using a kernel command line option such as
          "console=ttySiRFx". (Try "man bootparam" or see the documentation of
          your boot loader about how to pass options to the kernel at
          boot time.)

config SERIAL_TEGRA
	tristate "NVIDIA Tegra20/30 SoC serial controller"
	depends on ARCH_TEGRA && TEGRA20_APB_DMA
	select SERIAL_CORE
	help
	  Support for the on-chip UARTs on the NVIDIA Tegra series SOCs
	  providing /dev/ttyTHS0, 1, 2, 3 and 4 (note, some machines may not
	  provide all of these ports, depending on how the serial port
	  are enabled). This driver uses the APB DMA to achieve higher baudrate
	  and better performance.

config SERIAL_MAX3100
	tristate "MAX3100 support"
	depends on SPI
	select SERIAL_CORE
	help
	  MAX3100 chip support

config SERIAL_MAX310X
	tristate "MAX310X support"
	depends on SPI_MASTER
	select SERIAL_CORE
	select REGMAP_SPI if SPI_MASTER
	default n
	help
	  This selects support for an advanced UART from Maxim (Dallas).
	  Supported ICs are MAX3107, MAX3108, MAX3109, MAX14830.
	  Each IC contains 128 words each of receive and transmit FIFO
	  that can be controlled through I2C or high-speed SPI.

	  Say Y here if you want to support this ICs.

config SERIAL_DZ
	bool "DECstation DZ serial driver"
	depends on MACH_DECSTATION && 32BIT
	select SERIAL_CORE
	default y
	---help---
	  DZ11-family serial controllers for DECstations and VAXstations,
	  including the DC7085, M7814, and M7819.

config SERIAL_DZ_CONSOLE
	bool "Support console on DECstation DZ serial driver"
	depends on SERIAL_DZ=y
	select SERIAL_CORE_CONSOLE
	default y
	---help---
	  If you say Y here, it will be possible to use a serial port as the
	  system console (the system console is the device which receives all
	  kernel messages and warnings and which allows logins in single user
	  mode).

	  Note that the firmware uses ttyS3 as the serial console on
	  DECstations that use this driver.

	  If unsure, say Y.

config SERIAL_ZS
	tristate "DECstation Z85C30 serial support"
	depends on MACH_DECSTATION
	select SERIAL_CORE
	default y
	---help---
	  Support for the Zilog 85C350 serial communications controller used
	  for serial ports in newer DECstation systems.  These include the
	  DECsystem 5900 and all models of the DECstation and DECsystem 5000
	  systems except from model 200.

	  If unsure, say Y.  To compile this driver as a module, choose M here:
	  the module will be called zs.

config SERIAL_ZS_CONSOLE
	bool "Support for console on a DECstation Z85C30 serial port"
	depends on SERIAL_ZS=y
	select SERIAL_CORE_CONSOLE
	default y
	---help---
	  If you say Y here, it will be possible to use a serial port as the
	  system console (the system console is the device which receives all
	  kernel messages and warnings and which allows logins in single user
	  mode).

	  Note that the firmware uses ttyS1 as the serial console on the
	  Maxine and ttyS3 on the others using this driver.

	  If unsure, say Y.

config SERIAL_21285
	tristate "DC21285 serial port support"
	depends on FOOTBRIDGE
	select SERIAL_CORE
	help
	  If you have a machine based on a 21285 (Footbridge) StrongARM(R)/
	  PCI bridge you can enable its onboard serial port by enabling this
	  option.

config SERIAL_21285_CONSOLE
	bool "Console on DC21285 serial port"
	depends on SERIAL_21285=y
	select SERIAL_CORE_CONSOLE
	help
	  If you have enabled the serial port on the 21285 footbridge you can
	  make it the console by answering Y to this option.

	  Even if you say Y here, the currently visible virtual console
	  (/dev/tty0) will still be used as the system console by default, but
	  you can alter that using a kernel command line option such as
	  "console=ttyFB". (Try "man bootparam" or see the documentation of
	  your boot loader (lilo or loadlin) about how to pass options to the
	  kernel at boot time.)

config SERIAL_MPSC
	bool "Marvell MPSC serial port support"
	depends on MV64X60
	select SERIAL_CORE
	help
	  Say Y here if you want to use the Marvell MPSC serial controller.

config SERIAL_MPSC_CONSOLE
	bool "Support for console on Marvell MPSC serial port"
	depends on SERIAL_MPSC
	select SERIAL_CORE_CONSOLE
	help
	  Say Y here if you want to support a serial console on a Marvell MPSC.

config SERIAL_PXA
	bool "PXA serial port support (DEPRECATED)"
	depends on ARCH_PXA || ARCH_MMP
	select SERIAL_CORE
	select SERIAL_8250_PXA if SERIAL_8250=y
	select SERIAL_PXA_NON8250 if !SERIAL_8250=y
	help
	  If you have a machine based on an Intel XScale PXA2xx CPU you
	  can enable its onboard serial ports by enabling this option.

	  Unless you have a specific need, you should use SERIAL_8250_PXA
	  instead of this.

config SERIAL_PXA_NON8250
	bool
	depends on !SERIAL_8250

config SERIAL_PXA_CONSOLE
	bool "Console on PXA serial port (DEPRECATED)"
	depends on SERIAL_PXA
	select SERIAL_CORE_CONSOLE
	select SERIAL_8250_CONSOLE if SERIAL_8250=y
	help
	  If you have enabled the serial port on the Intel XScale PXA
	  CPU you can make it the console by answering Y to this option.

	  Even if you say Y here, the currently visible virtual console
	  (/dev/tty0) will still be used as the system console by default, but
	  you can alter that using a kernel command line option such as
	  "console=ttySA0". (Try "man bootparam" or see the documentation of
	  your boot loader (lilo or loadlin) about how to pass options to the
	  kernel at boot time.)

	  Unless you have a specific need, you should use SERIAL_8250_PXA
	  and SERIAL_8250_CONSOLE instead of this.

config SERIAL_SA1100
	bool "SA1100 serial port support"
	depends on ARCH_SA1100
	select SERIAL_CORE
	help
	  If you have a machine based on a SA1100/SA1110 StrongARM(R) CPU you
	  can enable its onboard serial port by enabling this option.
	  Please read <file:Documentation/arm/SA1100/serial_UART> for further
	  info.

config SERIAL_SA1100_CONSOLE
	bool "Console on SA1100 serial port"
	depends on SERIAL_SA1100
	select SERIAL_CORE_CONSOLE
	help
	  If you have enabled the serial port on the SA1100/SA1110 StrongARM
	  CPU you can make it the console by answering Y to this option.

	  Even if you say Y here, the currently visible virtual console
	  (/dev/tty0) will still be used as the system console by default, but
	  you can alter that using a kernel command line option such as
	  "console=ttySA0". (Try "man bootparam" or see the documentation of
	  your boot loader (lilo or loadlin) about how to pass options to the
	  kernel at boot time.)

config SERIAL_BFIN
	tristate "Blackfin serial port support"
	depends on BLACKFIN
	select SERIAL_CORE
	select SERIAL_BFIN_UART0 if (BF531 || BF532 || BF533 || BF561)
	help
	  Add support for the built-in UARTs on the Blackfin.

	  To compile this driver as a module, choose M here: the
	  module is named bfin_uart.ko.

config SERIAL_BFIN_CONSOLE
	bool "Console on Blackfin serial port"
	depends on SERIAL_BFIN=y
	select SERIAL_CORE_CONSOLE

choice
	prompt "UART Mode"
	depends on SERIAL_BFIN
	default SERIAL_BFIN_DMA
	help
	  This driver supports the built-in serial ports of the Blackfin family
	  of CPUs

config SERIAL_BFIN_DMA
	bool "DMA mode"
	depends on !DMA_UNCACHED_NONE && KGDB_SERIAL_CONSOLE=n
	help
	  This driver works under DMA mode. If this option is selected, the
	  blackfin simple dma driver is also enabled.

config SERIAL_BFIN_PIO
	bool "PIO mode"
	help
	  This driver works under PIO mode.

endchoice

config SERIAL_BFIN_UART0
	bool "Enable UART0"
	depends on SERIAL_BFIN
	help
	  Enable UART0

config BFIN_UART0_CTSRTS
	bool "Enable UART0 hardware flow control"
	depends on SERIAL_BFIN_UART0
	help
	  Enable hardware flow control in the driver.

config SERIAL_BFIN_UART1
	bool "Enable UART1"
	depends on SERIAL_BFIN && (!BF531 && !BF532 && !BF533 && !BF561)
	help
	  Enable UART1

config BFIN_UART1_CTSRTS
	bool "Enable UART1 hardware flow control"
	depends on SERIAL_BFIN_UART1
	help
	  Enable hardware flow control in the driver.

config SERIAL_BFIN_UART2
	bool "Enable UART2"
	depends on SERIAL_BFIN && (BF54x || BF538 || BF539)
	help
	  Enable UART2

config BFIN_UART2_CTSRTS
	bool "Enable UART2 hardware flow control"
	depends on SERIAL_BFIN_UART2
	help
	  Enable hardware flow control in the driver.

config SERIAL_BFIN_UART3
	bool "Enable UART3"
	depends on SERIAL_BFIN && (BF54x)
	help
	  Enable UART3

config BFIN_UART3_CTSRTS
	bool "Enable UART3 hardware flow control"
	depends on SERIAL_BFIN_UART3
	help
	  Enable hardware flow control in the driver.

config SERIAL_IMX
	tristate "IMX serial port support"
	depends on HAS_DMA
	depends on ARCH_MXC || COMPILE_TEST
	select SERIAL_CORE
	select RATIONAL
	select SERIAL_MCTRL_GPIO if GPIOLIB
	help
	  If you have a machine based on a Motorola IMX CPU you
	  can enable its onboard serial port by enabling this option.

config SERIAL_IMX_CONSOLE
	bool "Console on IMX serial port"
	depends on SERIAL_IMX=y
	select SERIAL_CORE_CONSOLE
	select SERIAL_EARLYCON if OF
	help
	  If you have enabled the serial port on the Freescale IMX
	  CPU you can make it the console by answering Y to this option.

	  Even if you say Y here, the currently visible virtual console
	  (/dev/tty0) will still be used as the system console by default, but
	  you can alter that using a kernel command line option such as
	  "console=ttymxc0". (Try "man bootparam" or see the documentation of
	  your bootloader about how to pass options to the kernel at boot time.)

config SERIAL_UARTLITE
	tristate "Xilinx uartlite serial port support"
	depends on HAS_IOMEM
	select SERIAL_CORE
	help
	  Say Y here if you want to use the Xilinx uartlite serial controller.

	  To compile this driver as a module, choose M here: the
	  module will be called uartlite.

config SERIAL_UARTLITE_CONSOLE
	bool "Support for console on Xilinx uartlite serial port"
	depends on SERIAL_UARTLITE=y
	select SERIAL_CORE_CONSOLE
	select SERIAL_EARLYCON
	help
	  Say Y here if you wish to use a Xilinx uartlite as the system
	  console (the system console is the device which receives all kernel
	  messages and warnings and which allows logins in single user mode).

config SERIAL_SUNCORE
	bool
	depends on SPARC
	select SERIAL_CORE
	select SERIAL_CORE_CONSOLE
	default y

config SERIAL_SUNZILOG
	tristate "Sun Zilog8530 serial support"
	depends on SPARC
	help
	  This driver supports the Zilog8530 serial ports found on many Sparc
	  systems.  Say Y or M if you want to be able to these serial ports.

config SERIAL_SUNZILOG_CONSOLE
	bool "Console on Sun Zilog8530 serial port"
	depends on SERIAL_SUNZILOG=y
	help
	  If you would like to be able to use the Zilog8530 serial port
	  on your Sparc system as the console, you can do so by answering
	  Y to this option.

config SERIAL_SUNSU
	tristate "Sun SU serial support"
	depends on SPARC && PCI
	help
	  This driver supports the 8250 serial ports that run the keyboard and
	  mouse on (PCI) UltraSPARC systems.  Say Y or M if you want to be able
	  to these serial ports.

config SERIAL_SUNSU_CONSOLE
	bool "Console on Sun SU serial port"
	depends on SERIAL_SUNSU=y
	help
	  If you would like to be able to use the SU serial port
	  on your Sparc system as the console, you can do so by answering
	  Y to this option.

config SERIAL_MUX
	tristate "Serial MUX support"
	depends on GSC
	select SERIAL_CORE
	default y
	---help---
	  Saying Y here will enable the hardware MUX serial driver for
	  the Nova, K class systems and D class with a 'remote control card'.
	  The hardware MUX is not 8250/16550 compatible therefore the
	  /dev/ttyB0 device is shared between the Serial MUX and the PDC
	  software console. The following steps need to be completed to use
	  the Serial MUX:

	    1. create the device entry (mknod /dev/ttyB0 c 11 0)
	    2. Edit the /etc/inittab to start a getty listening on /dev/ttyB0
	    3. Add device ttyB0 to /etc/securetty (if you want to log on as
		 root on this console.)
	    4. Change the kernel command console parameter to: console=ttyB0

config SERIAL_MUX_CONSOLE
	bool "Support for console on serial MUX"
	depends on SERIAL_MUX=y
	select SERIAL_CORE_CONSOLE
	default y

config PDC_CONSOLE
	bool "PDC software console support"
	depends on PARISC && !SERIAL_MUX && VT
	default n
	help
	  Saying Y here will enable the software based PDC console to be 
	  used as the system console.  This is useful for machines in 
	  which the hardware based console has not been written yet.  The
	  following steps must be completed to use the PDC console:

	    1. create the device entry (mknod /dev/ttyB0 c 11 0)
	    2. Edit the /etc/inittab to start a getty listening on /dev/ttyB0
	    3. Add device ttyB0 to /etc/securetty (if you want to log on as
		 root on this console.)
	    4. Change the kernel command console parameter to: console=ttyB0

config SERIAL_SUNSAB
	tristate "Sun Siemens SAB82532 serial support"
	depends on SPARC && PCI
	help
	  This driver supports the Siemens SAB82532 DUSCC serial ports on newer
	  (PCI) UltraSPARC systems.  Say Y or M if you want to be able to these
	  serial ports.

config SERIAL_SUNSAB_CONSOLE
	bool "Console on Sun Siemens SAB82532 serial port"
	depends on SERIAL_SUNSAB=y
	help
	  If you would like to be able to use the SAB82532 serial port
	  on your Sparc system as the console, you can do so by answering
	  Y to this option.

config SERIAL_SUNHV
	bool "Sun4v Hypervisor Console support"
	depends on SPARC64
	help
	  This driver supports the console device found on SUN4V Sparc
	  systems.  Say Y if you want to be able to use this device.

config SERIAL_IP22_ZILOG
	tristate "SGI Zilog8530 serial support"
	depends on SGI_HAS_ZILOG
	select SERIAL_CORE
	help
	  This driver supports the Zilog8530 serial ports found on SGI
	  systems.  Say Y or M if you want to be able to these serial ports.

config SERIAL_IP22_ZILOG_CONSOLE
	bool "Console on SGI Zilog8530 serial port"
	depends on SERIAL_IP22_ZILOG=y
	select SERIAL_CORE_CONSOLE

config SERIAL_SH_SCI
	tristate "SuperH SCI(F) serial port support"
	depends on SUPERH || ARCH_RENESAS || H8300 || COMPILE_TEST
	select SERIAL_CORE
	select SERIAL_MCTRL_GPIO if GPIOLIB

config SERIAL_SH_SCI_NR_UARTS
	int "Maximum number of SCI(F) serial ports"
	depends on SERIAL_SH_SCI
	default "2"

config SERIAL_SH_SCI_CONSOLE
	bool "Support for console on SuperH SCI(F)"
	depends on SERIAL_SH_SCI=y
	select SERIAL_CORE_CONSOLE

config SERIAL_SH_SCI_EARLYCON
	bool "Support for early console on SuperH SCI(F)"
	depends on SERIAL_SH_SCI=y
	select SERIAL_CORE_CONSOLE
	select SERIAL_EARLYCON

config SERIAL_SH_SCI_DMA
	bool "DMA support"
	depends on SERIAL_SH_SCI && DMA_ENGINE

config SERIAL_PNX8XXX
	bool "Enable PNX8XXX SoCs' UART Support"
	depends on SOC_PNX833X
	select SERIAL_CORE
	help
	  If you have a MIPS-based Philips SoC such as PNX8330 and you want
	  to use serial ports, say Y.  Otherwise, say N.

config SERIAL_PNX8XXX_CONSOLE
	bool "Enable PNX8XX0 serial console"
	depends on SERIAL_PNX8XXX
	select SERIAL_CORE_CONSOLE
	help
	  If you have a MIPS-based Philips SoC such as PNX8330 and you want
	  to use serial console, say Y. Otherwise, say N.

config SERIAL_HS_LPC32XX
	tristate "LPC32XX high speed serial port support"
	depends on ARCH_LPC32XX && OF
	select SERIAL_CORE
	help
	  Support for the LPC32XX high speed serial ports (up to 900kbps).
	  Those are UARTs completely different from the Standard UARTs on the
	  LPC32XX SoC.
	  Choose M or Y here to build this driver.

config SERIAL_HS_LPC32XX_CONSOLE
	bool "Enable LPC32XX high speed UART serial console"
	depends on SERIAL_HS_LPC32XX=y
	select SERIAL_CORE_CONSOLE
	help
	  If you would like to be able to use one of the high speed serial
	  ports on the LPC32XX as the console, you can do so by answering
	  Y to this option.

config SERIAL_CORE
	tristate

config SERIAL_CORE_CONSOLE
	bool

config CONSOLE_POLL
	bool

config SERIAL_MCF
	bool "Coldfire serial support"
	depends on COLDFIRE
	select SERIAL_CORE
	help
	  This serial driver supports the Freescale Coldfire serial ports.

config SERIAL_MCF_BAUDRATE
	int "Default baudrate for Coldfire serial ports"
	depends on SERIAL_MCF
	default 19200
	help
	  This setting lets you define what the default baudrate is for the
	  ColdFire serial ports. The usual default varies from board to board,
	  and this setting is a way of catering for that.

config SERIAL_MCF_CONSOLE
	bool "Coldfire serial console support"
	depends on SERIAL_MCF
	select SERIAL_CORE_CONSOLE
	help
	  Enable a ColdFire internal serial port to be the system console.

config SERIAL_PMACZILOG
	tristate "Mac or PowerMac z85c30 ESCC support"
	depends on (M68K && MAC) || PPC_PMAC
	select SERIAL_CORE
	help
	  This driver supports the Zilog z85C30 serial ports found on
	  (Power)Mac machines.
	  Say Y or M if you want to be able to these serial ports.

config SERIAL_PMACZILOG_TTYS
	bool "Use ttySn device nodes for Zilog z85c30"
	depends on SERIAL_PMACZILOG
	help
	  The pmac_zilog driver for the z85C30 chip on many powermacs
	  historically used the device numbers for /dev/ttySn.  The
	  8250 serial port driver also uses these numbers, which means
	  the two drivers being unable to coexist; you could not use
	  both z85C30 and 8250 type ports at the same time.

	  If this option is not selected, the pmac_zilog driver will
	  use the device numbers allocated for /dev/ttyPZn.  This allows
	  the pmac_zilog and 8250 drivers to co-exist, but may cause
	  existing userspace setups to break.  Programs that need to
	  access the built-in serial ports on powermacs will need to
	  be reconfigured to use /dev/ttyPZn instead of /dev/ttySn.

	  If you enable this option, any z85c30 ports in the system will
	  be registered as ttyS0 onwards as in the past, and you will be
	  unable to use the 8250 module for PCMCIA or other 16C550-style
	  UARTs.

	  Say N unless you need the z85c30 ports on your (Power)Mac
	  to appear as /dev/ttySn.

config SERIAL_PMACZILOG_CONSOLE
	bool "Console on Mac or PowerMac z85c30 serial port"
	depends on SERIAL_PMACZILOG=y
	select SERIAL_CORE_CONSOLE
	help
	  If you would like to be able to use the z85c30 serial port
	  on your (Power)Mac as the console, you can do so by answering
	  Y to this option.

config SERIAL_CPM
	tristate "CPM SCC/SMC serial port support"
	depends on CPM2 || CPM1
	select SERIAL_CORE
	help
	  This driver supports the SCC and SMC serial ports on Motorola 
	  embedded PowerPC that contain a CPM1 (8xx) or CPM2 (8xxx)

config SERIAL_CPM_CONSOLE
	bool "Support for console on CPM SCC/SMC serial port"
	depends on SERIAL_CPM=y
	select SERIAL_CORE_CONSOLE
	help
	  Say Y here if you wish to use a SCC or SMC CPM UART as the system
	  console (the system console is the device which receives all kernel
	  messages and warnings and which allows logins in single user mode).

	  Even if you say Y here, the currently visible framebuffer console
	  (/dev/tty0) will still be used as the system console by default, but
	  you can alter that using a kernel command line option such as
	  "console=ttyCPM0". (Try "man bootparam" or see the documentation of
	  your boot loader (lilo or loadlin) about how to pass options to the
	  kernel at boot time.)

config SERIAL_SGI_L1_CONSOLE
	bool "SGI Altix L1 serial console support"
	depends on IA64_GENERIC || IA64_SGI_SN2
	select SERIAL_CORE
	select SERIAL_CORE_CONSOLE
	help
		If you have an SGI Altix and you would like to use the system
		controller serial port as your console (you want this!),
		say Y.  Otherwise, say N.

config SERIAL_PIC32
	tristate "Microchip PIC32 serial support"
	depends on MACH_PIC32
	select SERIAL_CORE
	help
	  If you have a PIC32, this driver supports the serial ports.

	  Say Y or M to use PIC32 serial ports, otherwise say N. Note that
	  to use a serial port as a console, this must be included in kernel and
	  not as a module.

config SERIAL_PIC32_CONSOLE
	bool "PIC32 serial console support"
	depends on SERIAL_PIC32
	select SERIAL_CORE_CONSOLE
	help
	  If you have a PIC32, this driver supports the putting a console on one
	  of the serial ports.

	  Say Y to use the PIC32 console, otherwise say N.

config SERIAL_MPC52xx
	tristate "Freescale MPC52xx/MPC512x family PSC serial support"
	depends on PPC_MPC52xx || PPC_MPC512x
	select SERIAL_CORE
	help
	  This driver supports MPC52xx and MPC512x PSC serial ports. If you would
	  like to use them, you must answer Y or M to this option. Note that
	  for use as console, it must be included in kernel and not as a
	  module.

config SERIAL_MPC52xx_CONSOLE
	bool "Console on a Freescale MPC52xx/MPC512x family PSC serial port"
	depends on SERIAL_MPC52xx=y
	select SERIAL_CORE_CONSOLE
	help
	  Select this options if you'd like to use one of the PSC serial port
	  of the Freescale MPC52xx family as a console.

config SERIAL_MPC52xx_CONSOLE_BAUD
	int "Freescale MPC52xx/MPC512x family PSC serial port baud"
	depends on SERIAL_MPC52xx_CONSOLE=y
	default "9600"
	help
	  Select the MPC52xx console baud rate.
	  This value is only used if the bootloader doesn't pass in the
	  console baudrate

config SERIAL_ICOM
	tristate "IBM Multiport Serial Adapter"
	depends on PCI && PPC_PSERIES
	select SERIAL_CORE
	select FW_LOADER
	help
	  This driver is for a family of multiport serial adapters
	  including 2 port RVX, 2 port internal modem, 4 port internal
	  modem and a split 1 port RVX and 1 port internal modem.

	  This driver can also be built as a module.  If so, the module
	  will be called icom.

config SERIAL_M32R_SIO
	bool "M32R SIO I/F"
	depends on M32R
	default y
	select SERIAL_CORE
	help
	  Say Y here if you want to use the M32R serial controller.

config SERIAL_M32R_SIO_CONSOLE
	bool "use SIO console"
	depends on SERIAL_M32R_SIO=y
	select SERIAL_CORE_CONSOLE
	help
	  Say Y here if you want to support a serial console.

	  If you use an M3T-M32700UT or an OPSPUT platform,
	  please say also y for SERIAL_M32R_PLDSIO.

config SERIAL_M32R_PLDSIO
	bool "M32R SIO I/F on a PLD"
	depends on SERIAL_M32R_SIO=y && (PLAT_OPSPUT || PLAT_USRV || PLAT_M32700UT)
	default n
	help
	  Say Y here if you want to use the M32R serial controller
	  on a PLD (Programmable Logic Device).

	  If you use an M3T-M32700UT or an OPSPUT platform,
	  please say Y.

config SERIAL_TXX9
	bool "TMPTX39XX/49XX SIO support"
	depends on HAS_TXX9_SERIAL
	select SERIAL_CORE
	default y

config HAS_TXX9_SERIAL
	bool

config SERIAL_TXX9_NR_UARTS
	int "Maximum number of TMPTX39XX/49XX SIO ports"
	depends on SERIAL_TXX9
	default "6"

config SERIAL_TXX9_CONSOLE
	bool "TMPTX39XX/49XX SIO Console support"
	depends on SERIAL_TXX9=y
	select SERIAL_CORE_CONSOLE

config SERIAL_TXX9_STDSERIAL
	bool "TX39XX/49XX SIO act as standard serial"
	depends on !SERIAL_8250 && SERIAL_TXX9

config SERIAL_VR41XX
	tristate "NEC VR4100 series Serial Interface Unit support"
	depends on CPU_VR41XX
	select SERIAL_CORE
	help
	  If you have a NEC VR4100 series processor and you want to use
	  Serial Interface Unit(SIU) or Debug Serial Interface Unit(DSIU)
	  (not include VR4111/VR4121 DSIU), say Y.  Otherwise, say N.

config SERIAL_VR41XX_CONSOLE
	bool "Enable NEC VR4100 series Serial Interface Unit console"
	depends on SERIAL_VR41XX=y
	select SERIAL_CORE_CONSOLE
	help
	  If you have a NEC VR4100 series processor and you want to use
	  a console on a serial port, say Y.  Otherwise, say N.

config SERIAL_JSM
	tristate "Digi International NEO and Classic PCI Support"
	depends on PCI
	select SERIAL_CORE
	help
	  This is a driver for Digi International's Neo and Classic series
	  of cards which provide multiple serial ports. You would need
	  something like this to connect more than two modems to your Linux
	  box, for instance in order to become a dial-in server. This driver
	  supports PCI boards only.

	  If you have a card like this, say Y here, otherwise say N.

	  To compile this driver as a module, choose M here: the
	  module will be called jsm.

config SERIAL_SGI_IOC4
	tristate "SGI IOC4 controller serial support"
	depends on (IA64_GENERIC || IA64_SGI_SN2) && SGI_IOC4
	select SERIAL_CORE
	help
		If you have an SGI Altix with an IOC4 based Base IO card
		and wish to use the serial ports on this card, say Y.
		Otherwise, say N.

config SERIAL_SGI_IOC3
	tristate "SGI Altix IOC3 serial support"
	depends on (IA64_GENERIC || IA64_SGI_SN2) && SGI_IOC3
	select SERIAL_CORE
	help
	  If you have an SGI Altix with an IOC3 serial card,
	  say Y or M.  Otherwise, say N.

config SERIAL_MSM
	tristate "MSM on-chip serial port support"
	depends on ARCH_QCOM
	select SERIAL_CORE

config SERIAL_MSM_CONSOLE
	bool "MSM serial console support"
	depends on SERIAL_MSM=y
	select SERIAL_CORE_CONSOLE
	select SERIAL_EARLYCON

config SERIAL_VT8500
	bool "VIA VT8500 on-chip serial port support"
	depends on ARCH_VT8500
	select SERIAL_CORE

config SERIAL_VT8500_CONSOLE
	bool "VIA VT8500 serial console support"
	depends on SERIAL_VT8500=y
	select SERIAL_CORE_CONSOLE

config SERIAL_ETRAXFS
	bool "ETRAX FS serial port support"
	depends on ETRAX_ARCH_V32 && OF
	select SERIAL_CORE
	select SERIAL_MCTRL_GPIO if GPIOLIB

config SERIAL_ETRAXFS_CONSOLE
	bool "ETRAX FS serial console support"
	depends on SERIAL_ETRAXFS
	select SERIAL_CORE_CONSOLE

config SERIAL_NETX
	tristate "NetX serial port support"
	depends on ARCH_NETX
	select SERIAL_CORE
	help
	  If you have a machine based on a Hilscher NetX SoC you
	  can enable its onboard serial port by enabling this option.

          To compile this driver as a module, choose M here: the
          module will be called netx-serial.

config SERIAL_NETX_CONSOLE
	bool "Console on NetX serial port"
	depends on SERIAL_NETX=y
	select SERIAL_CORE_CONSOLE
	help
	  If you have enabled the serial port on the Hilscher NetX SoC
	  you can make it the console by answering Y to this option.

config SERIAL_OMAP
	tristate "OMAP serial port support"
	depends on ARCH_OMAP2PLUS
	select SERIAL_CORE
	help
	  If you have a machine based on an Texas Instruments OMAP CPU you
	  can enable its onboard serial ports by enabling this option.

	  By enabling this option you take advantage of dma feature available
	  with the omap-serial driver. DMA support can be enabled from platform
	  data.

config SERIAL_OMAP_CONSOLE
	bool "Console on OMAP serial port"
	depends on SERIAL_OMAP=y
	select SERIAL_CORE_CONSOLE
	help
	  Select this option if you would like to use omap serial port as
	  console.

	  Even if you say Y here, the currently visible virtual console
	  (/dev/tty0) will still be used as the system console by default, but
	  you can alter that using a kernel command line option such as
	  "console=ttyOx". (Try "man bootparam" or see the documentation of
	  your boot loader about how to pass options to the kernel at
	  boot time.)

config SERIAL_LANTIQ
	bool "Lantiq serial driver"
	depends on LANTIQ
	select SERIAL_CORE
	select SERIAL_CORE_CONSOLE
	help
	  Support for console and UART on Lantiq SoCs.

config SERIAL_QE
	tristate "Freescale QUICC Engine serial port support"
	depends on QUICC_ENGINE
	select SERIAL_CORE
	select FW_LOADER
	default n
	help
	  This driver supports the QE serial ports on Freescale embedded
	  PowerPC that contain a QUICC Engine.

config SERIAL_SCCNXP
	tristate "SCCNXP serial port support"
	select SERIAL_CORE
	help
	  This selects support for an advanced UART from NXP (Philips).
	  Supported ICs are SCC2681, SCC2691, SCC2692, SC28L91, SC28L92,
	  SC28L202, SCC68681 and SCC68692.

config SERIAL_SCCNXP_CONSOLE
	bool "Console on SCCNXP serial port"
	depends on SERIAL_SCCNXP=y
	select SERIAL_CORE_CONSOLE
	help
	  Support for console on SCCNXP serial ports.

config SERIAL_SC16IS7XX_CORE
        tristate

config SERIAL_SC16IS7XX
        tristate "SC16IS7xx serial support"
        select SERIAL_CORE
        depends on (SPI_MASTER && !I2C) || I2C
        help
          This selects support for SC16IS7xx serial ports.
          Supported ICs are SC16IS740, SC16IS741, SC16IS750, SC16IS752,
          SC16IS760 and SC16IS762. Select supported buses using options below.

config SERIAL_SC16IS7XX_I2C
        bool "SC16IS7xx for I2C interface"
        depends on SERIAL_SC16IS7XX
        depends on I2C
        select SERIAL_SC16IS7XX_CORE if SERIAL_SC16IS7XX
        select REGMAP_I2C if I2C
        default y
        help
          Enable SC16IS7xx driver on I2C bus,
          If required say y, and say n to i2c if not required,
          Enabled by default to support oldconfig.
          You must select at least one bus for the driver to be built.

config SERIAL_SC16IS7XX_SPI
        bool "SC16IS7xx for spi interface"
        depends on SERIAL_SC16IS7XX
        depends on SPI_MASTER
        select SERIAL_SC16IS7XX_CORE if SERIAL_SC16IS7XX
        select REGMAP_SPI if SPI_MASTER
        help
          Enable SC16IS7xx driver on SPI bus,
          If required say y, and say n to spi if not required,
          This is additional support to exsisting driver.
          You must select at least one bus for the driver to be built.

config SERIAL_BFIN_SPORT
	tristate "Blackfin SPORT emulate UART"
	depends on BLACKFIN
	select SERIAL_CORE
	help
	  Enable SPORT emulate UART on Blackfin series.

	  To compile this driver as a module, choose M here: the
	  module will be called bfin_sport_uart.

config SERIAL_BFIN_SPORT_CONSOLE
	bool "Console on Blackfin sport emulated uart"
	depends on SERIAL_BFIN_SPORT=y
	select SERIAL_CORE_CONSOLE

config SERIAL_BFIN_SPORT0_UART
	bool "Enable UART over SPORT0"
	depends on SERIAL_BFIN_SPORT && !(BF542 || BF544)
	help
	  Enable UART over SPORT0

config SERIAL_BFIN_SPORT0_UART_CTSRTS
	bool "Enable UART over SPORT0 hardware flow control"
	depends on SERIAL_BFIN_SPORT0_UART
	help
	  Enable hardware flow control in the driver.

config SERIAL_BFIN_SPORT1_UART
	bool "Enable UART over SPORT1"
	depends on SERIAL_BFIN_SPORT
	help
	  Enable UART over SPORT1

config SERIAL_BFIN_SPORT1_UART_CTSRTS
	bool "Enable UART over SPORT1 hardware flow control"
	depends on SERIAL_BFIN_SPORT1_UART
	help
	  Enable hardware flow control in the driver.

config SERIAL_BFIN_SPORT2_UART
	bool "Enable UART over SPORT2"
	depends on SERIAL_BFIN_SPORT && (BF54x || BF538 || BF539)
	help
	  Enable UART over SPORT2

config SERIAL_BFIN_SPORT2_UART_CTSRTS
	bool "Enable UART over SPORT2 hardware flow control"
	depends on SERIAL_BFIN_SPORT2_UART
	help
	  Enable hardware flow control in the driver.

config SERIAL_BFIN_SPORT3_UART
	bool "Enable UART over SPORT3"
	depends on SERIAL_BFIN_SPORT && (BF54x || BF538 || BF539)
	help
	  Enable UART over SPORT3

config SERIAL_BFIN_SPORT3_UART_CTSRTS
	bool "Enable UART over SPORT3 hardware flow control"
	depends on SERIAL_BFIN_SPORT3_UART
	help
	  Enable hardware flow control in the driver.

config SERIAL_TIMBERDALE
	tristate "Support for timberdale UART"
	select SERIAL_CORE
	depends on X86_32 || COMPILE_TEST
	---help---
	Add support for UART controller on timberdale.

config SERIAL_BCM63XX
	tristate "Broadcom BCM63xx/BCM33xx UART support"
	select SERIAL_CORE
	depends on MIPS || ARM || COMPILE_TEST
	help
	  This enables the driver for the onchip UART core found on
	  the following chipsets:

	    BCM33xx (cable modem)
	    BCM63xx/BCM63xxx (DSL)
	    BCM68xx (PON)
	    BCM7xxx (STB) - DOCSIS console

config SERIAL_BCM63XX_CONSOLE
	bool "Console on BCM63xx serial port"
	depends on SERIAL_BCM63XX=y
	select SERIAL_CORE_CONSOLE
	select SERIAL_EARLYCON
	help
	  If you have enabled the serial port on the BCM63xx CPU
	  you can make it the console by answering Y to this option.

config SERIAL_GRLIB_GAISLER_APBUART
	tristate "GRLIB APBUART serial support"
	depends on OF && SPARC
	select SERIAL_CORE
	---help---
	Add support for the GRLIB APBUART serial port.

config SERIAL_GRLIB_GAISLER_APBUART_CONSOLE
	bool "Console on GRLIB APBUART serial port"
	depends on SERIAL_GRLIB_GAISLER_APBUART=y
	select SERIAL_CORE_CONSOLE
	help
	Support for running a console on the GRLIB APBUART

config SERIAL_ALTERA_JTAGUART
	tristate "Altera JTAG UART support"
	select SERIAL_CORE
	help
	  This driver supports the Altera JTAG UART port.

config SERIAL_ALTERA_JTAGUART_CONSOLE
	bool "Altera JTAG UART console support"
	depends on SERIAL_ALTERA_JTAGUART=y
	select SERIAL_CORE_CONSOLE
	help
	  Enable a Altera JTAG UART port to be the system console.

config SERIAL_ALTERA_JTAGUART_CONSOLE_BYPASS
	bool "Bypass output when no connection"
	depends on SERIAL_ALTERA_JTAGUART_CONSOLE
	select SERIAL_CORE_CONSOLE
	help
	  Bypass console output and keep going even if there is no
	  JTAG terminal connection with the host.

config SERIAL_ALTERA_UART
	tristate "Altera UART support"
	select SERIAL_CORE
	help
	  This driver supports the Altera softcore UART port.

config SERIAL_ALTERA_UART_MAXPORTS
	int "Maximum number of Altera UART ports"
	depends on SERIAL_ALTERA_UART
	default 4
	help
	  This setting lets you define the maximum number of the Altera
	  UART ports. The usual default varies from board to board, and
	  this setting is a way of catering for that.

config SERIAL_ALTERA_UART_BAUDRATE
	int "Default baudrate for Altera UART ports"
	depends on SERIAL_ALTERA_UART
	default 115200
	help
	  This setting lets you define what the default baudrate is for the
	  Altera UART ports. The usual default varies from board to board,
	  and this setting is a way of catering for that.

config SERIAL_ALTERA_UART_CONSOLE
	bool "Altera UART console support"
	depends on SERIAL_ALTERA_UART=y
	select SERIAL_CORE_CONSOLE
	help
	  Enable a Altera UART port to be the system console.

config SERIAL_IFX6X60
        tristate "SPI protocol driver for Infineon 6x60 modem (EXPERIMENTAL)"
	depends on GPIOLIB || COMPILE_TEST
	depends on SPI && HAS_DMA
	help
	  Support for the IFX6x60 modem devices on Intel MID platforms.

config SERIAL_PCH_UART
	tristate "Intel EG20T PCH/LAPIS Semicon IOH(ML7213/ML7223/ML7831) UART"
	depends on PCI && (X86_32 || MIPS ||  COMPILE_TEST)
	select SERIAL_CORE
	help
	  This driver is for PCH(Platform controller Hub) UART of Intel EG20T
	  which is an IOH(Input/Output Hub) for x86 embedded processor.
	  Enabling PCH_DMA, this PCH UART works as DMA mode.

	  This driver also can be used for LAPIS Semiconductor IOH(Input/
	  Output Hub), ML7213, ML7223 and ML7831.
	  ML7213 IOH is for IVI(In-Vehicle Infotainment) use, ML7223 IOH is
	  for MP(Media Phone) use and ML7831 IOH is for general purpose use.
	  ML7213/ML7223/ML7831 is companion chip for Intel Atom E6xx series.
	  ML7213/ML7223/ML7831 is completely compatible for Intel EG20T PCH.

config SERIAL_PCH_UART_CONSOLE
	bool "Support for console on Intel EG20T PCH UART/OKI SEMICONDUCTOR ML7213 IOH"
	depends on SERIAL_PCH_UART=y
	select SERIAL_CORE_CONSOLE
	help
	  Say Y here if you wish to use the PCH UART as the system console
	  (the system  console is the device which receives all kernel messages and
	  warnings and which allows logins in single user mode).

config SERIAL_MXS_AUART
	tristate "MXS AUART support"
	depends on HAS_DMA
	depends on ARCH_MXS || MACH_ASM9260 || COMPILE_TEST
	select SERIAL_CORE
	select SERIAL_MCTRL_GPIO if GPIOLIB
	help
	  This driver supports the MXS and Alphascale ASM9260 Application
	  UART (AUART) port.

config SERIAL_MXS_AUART_CONSOLE
	bool "MXS AUART console support"
	depends on SERIAL_MXS_AUART=y
	select SERIAL_CORE_CONSOLE
	help
	  Enable a MXS AUART port to be the system console.

config SERIAL_XILINX_PS_UART
	tristate "Cadence (Xilinx Zynq) UART support"
	depends on OF
	select SERIAL_CORE
	help
	  This driver supports the Cadence UART. It is found e.g. in Xilinx
	  Zynq.

config SERIAL_XILINX_PS_UART_CONSOLE
	bool "Cadence UART console support"
	depends on SERIAL_XILINX_PS_UART=y
	select SERIAL_CORE_CONSOLE
	select SERIAL_EARLYCON
	help
	  Enable a Cadence UART port to be the system console.

config SERIAL_AR933X
	tristate "AR933X serial port support"
	depends on HAVE_CLK && SOC_AR933X
	select SERIAL_CORE
	help
	  If you have an Atheros AR933X SOC based board and want to use the
	  built-in UART of the SoC, say Y to this option.

	  To compile this driver as a module, choose M here: the
	  module will be called ar933x_uart.

config SERIAL_AR933X_CONSOLE
	bool "Console on AR933X serial port"
	depends on SERIAL_AR933X=y
	select SERIAL_CORE_CONSOLE
	help
	  Enable a built-in UART port of the AR933X to be the system console.

config SERIAL_AR933X_NR_UARTS
	int "Maximum number of AR933X serial ports"
	depends on SERIAL_AR933X
	default "2"
	help
	  Set this to the number of serial ports you want the driver
	  to support.

config SERIAL_EFM32_UART
	tristate "EFM32 UART/USART port"
	depends on ARM && (ARCH_EFM32 || COMPILE_TEST)
	select SERIAL_CORE
	help
	  This driver support the USART and UART ports on
	  Energy Micro's efm32 SoCs.

config SERIAL_MPS2_UART_CONSOLE
	bool "MPS2 UART console support"
	depends on SERIAL_MPS2_UART
	select SERIAL_CORE_CONSOLE
	select SERIAL_EARLYCON

config SERIAL_MPS2_UART
	bool "MPS2 UART port"
	depends on ARCH_MPS2 || COMPILE_TEST
	select SERIAL_CORE
	help
	  This driver support the UART ports on ARM MPS2.

config SERIAL_EFM32_UART_CONSOLE
	bool "EFM32 UART/USART console support"
	depends on SERIAL_EFM32_UART=y
	select SERIAL_CORE_CONSOLE

config SERIAL_TILEGX
	tristate "TILE-Gx on-chip serial port support"
	depends on TILEGX
	select TILE_GXIO_UART
	select SERIAL_CORE
	---help---
	  This device provides access to the on-chip UARTs on the TILE-Gx
	  processor.

config SERIAL_ARC
	tristate "ARC UART driver support"
	select SERIAL_CORE
	help
	  Driver for on-chip UART for ARC(Synopsys) for the legacy
	  FPGA Boards (ML50x/ARCAngel4)

config SERIAL_ARC_CONSOLE
	bool "Console on ARC UART"
	depends on SERIAL_ARC=y
	select SERIAL_CORE_CONSOLE
	select SERIAL_EARLYCON
	help
	  Enable system Console on ARC UART

config SERIAL_ARC_NR_PORTS
	int "Number of ARC UART ports"
	depends on SERIAL_ARC
	range 1 3
	default "1"
	help
	  Set this to the number of serial ports you want the driver
	  to support.

config SERIAL_RP2
	tristate "Comtrol RocketPort EXPRESS/INFINITY support"
	depends on PCI
	select SERIAL_CORE
	help
	  This driver supports the Comtrol RocketPort EXPRESS and
	  RocketPort INFINITY families of PCI/PCIe multiport serial adapters.
	  These adapters use a "RocketPort 2" ASIC that is not compatible
	  with the original RocketPort driver (CONFIG_ROCKETPORT).

	  To compile this driver as a module, choose M here: the
	  module will be called rp2.

	  If you want to compile this driver into the kernel, say Y here.  If
	  you don't have a suitable RocketPort card installed, say N.

config SERIAL_RP2_NR_UARTS
	int "Maximum number of RocketPort EXPRESS/INFINITY ports"
	depends on SERIAL_RP2
	default "32"
	help
	  If multiple cards are present, the default limit of 32 ports may
	  need to be increased.

config SERIAL_FSL_LPUART
	tristate "Freescale lpuart serial port support"
	depends on HAS_DMA
	select SERIAL_CORE
	help
	  Support for the on-chip lpuart on some Freescale SOCs.

config SERIAL_FSL_LPUART_CONSOLE
	bool "Console on Freescale lpuart serial port"
	depends on SERIAL_FSL_LPUART=y
	select SERIAL_CORE_CONSOLE
	select SERIAL_EARLYCON
	help
	  If you have enabled the lpuart serial port on the Freescale SoCs,
	  you can make it the console by answering Y to this option.

config SERIAL_CONEXANT_DIGICOLOR
	tristate "Conexant Digicolor CX92xxx USART serial port support"
	depends on OF
	select SERIAL_CORE
	help
	  Support for the on-chip USART on Conexant Digicolor SoCs.

config SERIAL_CONEXANT_DIGICOLOR_CONSOLE
	bool "Console on Conexant Digicolor serial port"
	depends on SERIAL_CONEXANT_DIGICOLOR=y
	select SERIAL_CORE_CONSOLE
	help
	  If you have enabled the USART serial port on Conexant Digicolor
	  SoCs, you can make it the console by answering Y to this option.

config SERIAL_ST_ASC
	tristate "ST ASC serial port support"
	select SERIAL_CORE
	depends on ARM || COMPILE_TEST
	help
	  This driver is for the on-chip Asychronous Serial Controller on
	  STMicroelectronics STi SoCs.
	  ASC is embedded in ST COMMS IP block. It supports Rx & Tx functionality.
	  It support all industry standard baud rates.

	  If unsure, say N.

config SERIAL_ST_ASC_CONSOLE
	bool "Support for console on ST ASC"
	depends on SERIAL_ST_ASC=y
	select SERIAL_CORE_CONSOLE

config SERIAL_MEN_Z135
	tristate "MEN 16z135 Support"
	select SERIAL_CORE
	depends on MCB
	help
	  Say yes here to enable support for the MEN 16z135 High Speed UART IP-Core
	  on a MCB carrier.

	  This driver can also be build as a module. If so, the module will be called
	  men_z135_uart.ko

config SERIAL_SPRD
	tristate "Support for Spreadtrum serial"
	depends on ARCH_SPRD
	select SERIAL_CORE
	help
	  This enables the driver for the Spreadtrum's serial.

config SERIAL_SPRD_CONSOLE
	bool "Spreadtrum UART console support"
	depends on SERIAL_SPRD=y
	select SERIAL_CORE_CONSOLE
	select SERIAL_EARLYCON
	help
	  Support for early debug console using Spreadtrum's serial. This enables
	  the console before standard serial driver is probed. This is enabled
	  with "earlycon" on the kernel command line. The console is
	  enabled when early_param is processed.

config SERIAL_STM32
	tristate "STMicroelectronics STM32 serial port support"
	select SERIAL_CORE
	depends on HAS_DMA
<<<<<<< HEAD
	depends on ARM || COMPILE_TEST
=======
	depends on ARCH_STM32 || COMPILE_TEST
>>>>>>> c470abd4
	help
	  This driver is for the on-chip Serial Controller on
	  STMicroelectronics STM32 MCUs.
	  USART supports Rx & Tx functionality.
	  It support all industry standard baud rates.

	  If unsure, say N.

config SERIAL_STM32_CONSOLE
	bool "Support for console on STM32"
	depends on SERIAL_STM32=y
	select SERIAL_CORE_CONSOLE

config SERIAL_MVEBU_UART
	bool "Marvell EBU serial port support"
	depends on ARCH_MVEBU || COMPILE_TEST
	select SERIAL_CORE
	help
	  This driver is for Marvell EBU SoC's UART. If you have a machine
	  based on the Armada-3700 SoC and wish to use the on-board serial
	  port,
	  say 'Y' here.
	  Otherwise, say 'N'.

config SERIAL_MVEBU_CONSOLE
	bool "Console on Marvell EBU serial port"
	depends on SERIAL_MVEBU_UART
	select SERIAL_CORE_CONSOLE
	select SERIAL_EARLYCON
	default y
	help
	  Say 'Y' here if you wish to use Armada-3700 UART as the system console.
	  (the system console is the device which receives all kernel messages
	  and warnings and which allows logins in single user mode)
	  Otherwise, say 'N'.

endmenu

config SERIAL_MCTRL_GPIO
	tristate

endif # TTY<|MERGE_RESOLUTION|>--- conflicted
+++ resolved
@@ -1639,11 +1639,7 @@
 	tristate "STMicroelectronics STM32 serial port support"
 	select SERIAL_CORE
 	depends on HAS_DMA
-<<<<<<< HEAD
-	depends on ARM || COMPILE_TEST
-=======
 	depends on ARCH_STM32 || COMPILE_TEST
->>>>>>> c470abd4
 	help
 	  This driver is for the on-chip Serial Controller on
 	  STMicroelectronics STM32 MCUs.
