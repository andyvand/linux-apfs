/*
 * Broadcom NetXtreme-E RoCE driver.
 *
 * Copyright (c) 2016 - 2017, Broadcom. All rights reserved.  The term
 * Broadcom refers to Broadcom Limited and/or its subsidiaries.
 *
 * This software is available to you under a choice of one of two
 * licenses.  You may choose to be licensed under the terms of the GNU
 * General Public License (GPL) Version 2, available from the file
 * COPYING in the main directory of this source tree, or the
 * BSD license below:
 *
 * Redistribution and use in source and binary forms, with or without
 * modification, are permitted provided that the following conditions
 * are met:
 *
 * 1. Redistributions of source code must retain the above copyright
 *    notice, this list of conditions and the following disclaimer.
 * 2. Redistributions in binary form must reproduce the above copyright
 *    notice, this list of conditions and the following disclaimer in
 *    the documentation and/or other materials provided with the
 *    distribution.
 *
 * THIS SOFTWARE IS PROVIDED BY THE AUTHOR AND CONTRIBUTORS ``AS IS''
 * AND ANY EXPRESS OR IMPLIED WARRANTIES, INCLUDING, BUT NOT LIMITED TO,
 * THE IMPLIED WARRANTIES OF MERCHANTABILITY AND FITNESS FOR A PARTICULAR
 * PURPOSE ARE DISCLAIMED. IN NO EVENT SHALL THE AUTHOR OR CONTRIBUTORS
 * BE LIABLE FOR ANY DIRECT, INDIRECT, INCIDENTAL, SPECIAL, EXEMPLARY, OR
 * CONSEQUENTIAL DAMAGES (INCLUDING, BUT NOT LIMITED TO, PROCUREMENT OF
 * SUBSTITUTE GOODS OR SERVICES; LOSS OF USE, DATA, OR PROFITS; OR
 * BUSINESS INTERRUPTION) HOWEVER CAUSED AND ON ANY THEORY OF LIABILITY,
 * WHETHER IN CONTRACT, STRICT LIABILITY, OR TORT (INCLUDING NEGLIGENCE
 * OR OTHERWISE) ARISING IN ANY WAY OUT OF THE USE OF THIS SOFTWARE, EVEN
 * IF ADVISED OF THE POSSIBILITY OF SUCH DAMAGE.
 *
 * Description: Slow Path Operators (header)
 *
 */

#ifndef __BNXT_QPLIB_SP_H__
#define __BNXT_QPLIB_SP_H__

#define BNXT_QPLIB_RESERVED_QP_WRS	128

<<<<<<< HEAD
=======
#define PCI_EXP_DEVCTL2_ATOMIC_REQ      0x0040

>>>>>>> a2054256
struct bnxt_qplib_dev_attr {
	char				fw_ver[32];
	u16				max_sgid;
	u16				max_mrw;
	u32				max_qp;
#define BNXT_QPLIB_MAX_OUT_RD_ATOM	126
	u32				max_qp_rd_atom;
	u32				max_qp_init_rd_atom;
	u32				max_qp_wqes;
	u32				max_qp_sges;
	u32				max_cq;
	u32				max_cq_wqes;
	u32				max_cq_sges;
	u32				max_mr;
	u64				max_mr_size;
	u32				max_pd;
	u32				max_mw;
	u32				max_raw_ethy_qp;
	u32				max_ah;
	u32				max_fmr;
	u32				max_map_per_fmr;
	u32				max_srq;
	u32				max_srq_wqes;
	u32				max_srq_sges;
	u32				max_pkey;
	u32				max_inline_data;
	u32				l2_db_size;
	u8				tqm_alloc_reqs[MAX_TQM_ALLOC_REQ];
	bool				is_atomic;
};

struct bnxt_qplib_pd {
	u32				id;
};

struct bnxt_qplib_gid {
	u8				data[16];
};

struct bnxt_qplib_ah {
	struct bnxt_qplib_gid		dgid;
	struct bnxt_qplib_pd		*pd;
	u32				id;
	u8				sgid_index;
	/* For Query AH if the hw table and SW table are differnt */
	u8				host_sgid_index;
	u8				traffic_class;
	u32				flow_label;
	u8				hop_limit;
	u8				sl;
	u8				dmac[6];
	u16				vlan_id;
	u8				nw_type;
};

struct bnxt_qplib_mrw {
	struct bnxt_qplib_pd		*pd;
	int				type;
	u32				flags;
#define BNXT_QPLIB_FR_PMR		0x80000000
	u32				lkey;
	u32				rkey;
#define BNXT_QPLIB_RSVD_LKEY		0xFFFFFFFF
	u64				va;
	u64				total_size;
	u32				npages;
	u64				mr_handle;
	struct bnxt_qplib_hwq		hwq;
};

struct bnxt_qplib_frpl {
	int				max_pg_ptrs;
	struct bnxt_qplib_hwq		hwq;
};

#define BNXT_QPLIB_ACCESS_LOCAL_WRITE	BIT(0)
#define BNXT_QPLIB_ACCESS_REMOTE_READ	BIT(1)
#define BNXT_QPLIB_ACCESS_REMOTE_WRITE	BIT(2)
#define BNXT_QPLIB_ACCESS_REMOTE_ATOMIC	BIT(3)
#define BNXT_QPLIB_ACCESS_MW_BIND	BIT(4)
#define BNXT_QPLIB_ACCESS_ZERO_BASED	BIT(5)
#define BNXT_QPLIB_ACCESS_ON_DEMAND	BIT(6)

int bnxt_qplib_get_sgid(struct bnxt_qplib_res *res,
			struct bnxt_qplib_sgid_tbl *sgid_tbl, int index,
			struct bnxt_qplib_gid *gid);
int bnxt_qplib_del_sgid(struct bnxt_qplib_sgid_tbl *sgid_tbl,
			struct bnxt_qplib_gid *gid, bool update);
int bnxt_qplib_add_sgid(struct bnxt_qplib_sgid_tbl *sgid_tbl,
			struct bnxt_qplib_gid *gid, u8 *mac, u16 vlan_id,
			bool update, u32 *index);
int bnxt_qplib_get_pkey(struct bnxt_qplib_res *res,
			struct bnxt_qplib_pkey_tbl *pkey_tbl, u16 index,
			u16 *pkey);
int bnxt_qplib_del_pkey(struct bnxt_qplib_res *res,
			struct bnxt_qplib_pkey_tbl *pkey_tbl, u16 *pkey,
			bool update);
int bnxt_qplib_add_pkey(struct bnxt_qplib_res *res,
			struct bnxt_qplib_pkey_tbl *pkey_tbl, u16 *pkey,
			bool update);
int bnxt_qplib_get_dev_attr(struct bnxt_qplib_rcfw *rcfw,
			    struct bnxt_qplib_dev_attr *attr);
int bnxt_qplib_create_ah(struct bnxt_qplib_res *res, struct bnxt_qplib_ah *ah);
int bnxt_qplib_destroy_ah(struct bnxt_qplib_res *res, struct bnxt_qplib_ah *ah);
int bnxt_qplib_alloc_mrw(struct bnxt_qplib_res *res,
			 struct bnxt_qplib_mrw *mrw);
int bnxt_qplib_dereg_mrw(struct bnxt_qplib_res *res, struct bnxt_qplib_mrw *mrw,
			 bool block);
int bnxt_qplib_reg_mr(struct bnxt_qplib_res *res, struct bnxt_qplib_mrw *mr,
		      u64 *pbl_tbl, int num_pbls, bool block);
int bnxt_qplib_free_mrw(struct bnxt_qplib_res *res, struct bnxt_qplib_mrw *mr);
int bnxt_qplib_alloc_fast_reg_mr(struct bnxt_qplib_res *res,
				 struct bnxt_qplib_mrw *mr, int max);
int bnxt_qplib_alloc_fast_reg_page_list(struct bnxt_qplib_res *res,
					struct bnxt_qplib_frpl *frpl, int max);
int bnxt_qplib_free_fast_reg_page_list(struct bnxt_qplib_res *res,
				       struct bnxt_qplib_frpl *frpl);
int bnxt_qplib_map_tc2cos(struct bnxt_qplib_res *res, u16 *cids);
#endif /* __BNXT_QPLIB_SP_H__*/<|MERGE_RESOLUTION|>--- conflicted
+++ resolved
@@ -42,11 +42,8 @@
 
 #define BNXT_QPLIB_RESERVED_QP_WRS	128
 
-<<<<<<< HEAD
-=======
 #define PCI_EXP_DEVCTL2_ATOMIC_REQ      0x0040
 
->>>>>>> a2054256
 struct bnxt_qplib_dev_attr {
 	char				fw_ver[32];
 	u16				max_sgid;
