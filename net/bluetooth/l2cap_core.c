--- conflicted
+++ resolved
@@ -1658,11 +1658,7 @@
 
 		l2cap_do_send(chan, skb);
 
-<<<<<<< HEAD
-		BT_DBG("Sent txseq %d", (int)control->txseq);
-=======
 		BT_DBG("Sent txseq %u", control->txseq);
->>>>>>> e0482103
 
 		chan->next_tx_seq = __next_seq(chan, chan->next_tx_seq);
 		chan->frames_sent++;
@@ -1727,19 +1723,11 @@
 			chan->tx_send_head = skb_queue_next(&chan->tx_q, skb);
 
 		l2cap_do_send(chan, tx_skb);
-<<<<<<< HEAD
-		BT_DBG("Sent txseq %d", (int)control->txseq);
-	}
-
-	BT_DBG("Sent %d, %d unacked, %d in ERTM queue", sent,
-	       (int) chan->unacked_frames, skb_queue_len(&chan->tx_q));
-=======
 		BT_DBG("Sent txseq %u", control->txseq);
 	}
 
 	BT_DBG("Sent %d, %u unacked, %u in ERTM queue", sent,
 	       chan->unacked_frames, skb_queue_len(&chan->tx_q));
->>>>>>> e0482103
 
 	return sent;
 }
@@ -1890,16 +1878,6 @@
 				frames_to_ack = 0;
 		}
 
-<<<<<<< HEAD
-		/* Ack now if the tx window is 3/4ths full.
-		 * Calculate without mul or div
-		 */
-		threshold = chan->tx_win;
-		threshold += threshold << 1;
-		threshold >>= 2;
-
-		BT_DBG("frames_to_ack %d, threshold %d", (int)frames_to_ack,
-=======
 		/* Ack now if the window is 3/4ths full.
 		 * Calculate without mul or div
 		 */
@@ -1908,7 +1886,6 @@
 		threshold >>= 2;
 
 		BT_DBG("frames_to_ack %u, threshold %d", frames_to_ack,
->>>>>>> e0482103
 		       threshold);
 
 		if (frames_to_ack >= threshold) {
@@ -2243,11 +2220,7 @@
 	struct l2cap_ctrl control;
 	u16 seq;
 
-<<<<<<< HEAD
-	BT_DBG("chan %p, txseq %d", chan, txseq);
-=======
 	BT_DBG("chan %p, txseq %u", chan, txseq);
->>>>>>> e0482103
 
 	memset(&control, 0, sizeof(control));
 	control.sframe = 1;
@@ -2287,11 +2260,7 @@
 	u16 initial_head;
 	u16 seq;
 
-<<<<<<< HEAD
-	BT_DBG("chan %p, txseq %d", chan, txseq);
-=======
 	BT_DBG("chan %p, txseq %u", chan, txseq);
->>>>>>> e0482103
 
 	memset(&control, 0, sizeof(control));
 	control.sframe = 1;
@@ -2316,20 +2285,12 @@
 	struct sk_buff *acked_skb;
 	u16 ackseq;
 
-<<<<<<< HEAD
-	BT_DBG("chan %p, reqseq %d", chan, reqseq);
-=======
 	BT_DBG("chan %p, reqseq %u", chan, reqseq);
->>>>>>> e0482103
 
 	if (chan->unacked_frames == 0 || reqseq == chan->expected_ack_seq)
 		return;
 
-<<<<<<< HEAD
-	BT_DBG("expected_ack_seq %d, unacked_frames %d",
-=======
 	BT_DBG("expected_ack_seq %u, unacked_frames %u",
->>>>>>> e0482103
 	       chan->expected_ack_seq, chan->unacked_frames);
 
 	for (ackseq = chan->expected_ack_seq; ackseq != reqseq;
@@ -2348,11 +2309,7 @@
 	if (chan->unacked_frames == 0)
 		__clear_retrans_timer(chan);
 
-<<<<<<< HEAD
-	BT_DBG("unacked_frames %d", (int) chan->unacked_frames);
-=======
 	BT_DBG("unacked_frames %u", chan->unacked_frames);
->>>>>>> e0482103
 }
 
 static void l2cap_abort_rx_srej_sent(struct l2cap_chan *chan)
@@ -3346,20 +3303,6 @@
 		}
 	}
 
-<<<<<<< HEAD
-	/* Use sane default values in case a misbehaving remote device
-	 * did not send an RFC option.
-	 */
-	rfc.mode = chan->mode;
-	rfc.retrans_timeout = __constant_cpu_to_le16(L2CAP_DEFAULT_RETRANS_TO);
-	rfc.monitor_timeout = __constant_cpu_to_le16(L2CAP_DEFAULT_MONITOR_TO);
-	rfc.max_pdu_size = cpu_to_le16(chan->imtu);
-
-	BT_ERR("Expected RFC option was not found, using defaults");
-
-done:
-=======
->>>>>>> e0482103
 	switch (rfc.mode) {
 	case L2CAP_MODE_ERTM:
 		chan->retrans_timeout = le16_to_cpu(rfc.retrans_timeout);
@@ -4742,7 +4685,6 @@
 		 * maximum, the frame is invalid and cannot be ignored.  This
 		 * causes a disconnect.
 		 */
-<<<<<<< HEAD
 
 		if (chan->tx_win <= ((chan->tx_win_max + 1) >> 1)) {
 			BT_DBG("Invalid/Ignore - txseq outside tx window");
@@ -4773,38 +4715,6 @@
 		case L2CAP_TXSEQ_EXPECTED:
 			l2cap_pass_to_tx(chan, control);
 
-=======
-
-		if (chan->tx_win <= ((chan->tx_win_max + 1) >> 1)) {
-			BT_DBG("Invalid/Ignore - txseq outside tx window");
-			return L2CAP_TXSEQ_INVALID_IGNORE;
-		} else {
-			BT_DBG("Invalid - txseq outside tx window");
-			return L2CAP_TXSEQ_INVALID;
-		}
-	} else {
-		BT_DBG("Unexpected - txseq indicates missing frames");
-		return L2CAP_TXSEQ_UNEXPECTED;
-	}
-}
-
-static int l2cap_rx_state_recv(struct l2cap_chan *chan,
-			       struct l2cap_ctrl *control,
-			       struct sk_buff *skb, u8 event)
-{
-	int err = 0;
-	bool skb_in_use = 0;
-
-	BT_DBG("chan %p, control %p, skb %p, event %d", chan, control, skb,
-	       event);
-
-	switch (event) {
-	case L2CAP_EV_RECV_IFRAME:
-		switch (l2cap_classify_txseq(chan, control->txseq)) {
-		case L2CAP_TXSEQ_EXPECTED:
-			l2cap_pass_to_tx(chan, control);
-
->>>>>>> e0482103
 			if (test_bit(CONN_LOCAL_BUSY, &chan->conn_state)) {
 				BT_DBG("Busy, discarding expected seq %d",
 				       control->txseq);
