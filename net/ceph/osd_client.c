
#include <linux/ceph/ceph_debug.h>

#include <linux/module.h>
#include <linux/err.h>
#include <linux/highmem.h>
#include <linux/mm.h>
#include <linux/pagemap.h>
#include <linux/slab.h>
#include <linux/uaccess.h>
#ifdef CONFIG_BLOCK
#include <linux/bio.h>
#endif

#include <linux/ceph/ceph_features.h>
#include <linux/ceph/libceph.h>
#include <linux/ceph/osd_client.h>
#include <linux/ceph/messenger.h>
#include <linux/ceph/decode.h>
#include <linux/ceph/auth.h>
#include <linux/ceph/pagelist.h>

#define OSD_OPREPLY_FRONT_LEN	512

static struct kmem_cache	*ceph_osd_request_cache;

static const struct ceph_connection_operations osd_con_ops;

/*
 * Implement client access to distributed object storage cluster.
 *
 * All data objects are stored within a cluster/cloud of OSDs, or
 * "object storage devices."  (Note that Ceph OSDs have _nothing_ to
 * do with the T10 OSD extensions to SCSI.)  Ceph OSDs are simply
 * remote daemons serving up and coordinating consistent and safe
 * access to storage.
 *
 * Cluster membership and the mapping of data objects onto storage devices
 * are described by the osd map.
 *
 * We keep track of pending OSD requests (read, write), resubmit
 * requests to different OSDs when the cluster topology/data layout
 * change, or retry the affected requests when the communications
 * channel with an OSD is reset.
 */

static void link_request(struct ceph_osd *osd, struct ceph_osd_request *req);
static void unlink_request(struct ceph_osd *osd, struct ceph_osd_request *req);
static void link_linger(struct ceph_osd *osd,
			struct ceph_osd_linger_request *lreq);
static void unlink_linger(struct ceph_osd *osd,
			  struct ceph_osd_linger_request *lreq);
static void clear_backoffs(struct ceph_osd *osd);

#if 1
static inline bool rwsem_is_wrlocked(struct rw_semaphore *sem)
{
	bool wrlocked = true;

	if (unlikely(down_read_trylock(sem))) {
		wrlocked = false;
		up_read(sem);
	}

	return wrlocked;
}
static inline void verify_osdc_locked(struct ceph_osd_client *osdc)
{
	WARN_ON(!rwsem_is_locked(&osdc->lock));
}
static inline void verify_osdc_wrlocked(struct ceph_osd_client *osdc)
{
	WARN_ON(!rwsem_is_wrlocked(&osdc->lock));
}
static inline void verify_osd_locked(struct ceph_osd *osd)
{
	struct ceph_osd_client *osdc = osd->o_osdc;

	WARN_ON(!(mutex_is_locked(&osd->lock) &&
		  rwsem_is_locked(&osdc->lock)) &&
		!rwsem_is_wrlocked(&osdc->lock));
}
static inline void verify_lreq_locked(struct ceph_osd_linger_request *lreq)
{
	WARN_ON(!mutex_is_locked(&lreq->lock));
}
#else
static inline void verify_osdc_locked(struct ceph_osd_client *osdc) { }
static inline void verify_osdc_wrlocked(struct ceph_osd_client *osdc) { }
static inline void verify_osd_locked(struct ceph_osd *osd) { }
static inline void verify_lreq_locked(struct ceph_osd_linger_request *lreq) { }
#endif

/*
 * calculate the mapping of a file extent onto an object, and fill out the
 * request accordingly.  shorten extent as necessary if it crosses an
 * object boundary.
 *
 * fill osd op in request message.
 */
static int calc_layout(struct ceph_file_layout *layout, u64 off, u64 *plen,
			u64 *objnum, u64 *objoff, u64 *objlen)
{
	u64 orig_len = *plen;
	int r;

	/* object extent? */
	r = ceph_calc_file_object_mapping(layout, off, orig_len, objnum,
					  objoff, objlen);
	if (r < 0)
		return r;
	if (*objlen < orig_len) {
		*plen = *objlen;
		dout(" skipping last %llu, final file extent %llu~%llu\n",
		     orig_len - *plen, off, *plen);
	}

	dout("calc_layout objnum=%llx %llu~%llu\n", *objnum, *objoff, *objlen);

	return 0;
}

static void ceph_osd_data_init(struct ceph_osd_data *osd_data)
{
	memset(osd_data, 0, sizeof (*osd_data));
	osd_data->type = CEPH_OSD_DATA_TYPE_NONE;
}

static void ceph_osd_data_pages_init(struct ceph_osd_data *osd_data,
			struct page **pages, u64 length, u32 alignment,
			bool pages_from_pool, bool own_pages)
{
	osd_data->type = CEPH_OSD_DATA_TYPE_PAGES;
	osd_data->pages = pages;
	osd_data->length = length;
	osd_data->alignment = alignment;
	osd_data->pages_from_pool = pages_from_pool;
	osd_data->own_pages = own_pages;
}

static void ceph_osd_data_pagelist_init(struct ceph_osd_data *osd_data,
			struct ceph_pagelist *pagelist)
{
	osd_data->type = CEPH_OSD_DATA_TYPE_PAGELIST;
	osd_data->pagelist = pagelist;
}

#ifdef CONFIG_BLOCK
static void ceph_osd_data_bio_init(struct ceph_osd_data *osd_data,
			struct bio *bio, size_t bio_length)
{
	osd_data->type = CEPH_OSD_DATA_TYPE_BIO;
	osd_data->bio = bio;
	osd_data->bio_length = bio_length;
}
#endif /* CONFIG_BLOCK */

#define osd_req_op_data(oreq, whch, typ, fld)				\
({									\
	struct ceph_osd_request *__oreq = (oreq);			\
	unsigned int __whch = (whch);					\
	BUG_ON(__whch >= __oreq->r_num_ops);				\
	&__oreq->r_ops[__whch].typ.fld;					\
})

static struct ceph_osd_data *
osd_req_op_raw_data_in(struct ceph_osd_request *osd_req, unsigned int which)
{
	BUG_ON(which >= osd_req->r_num_ops);

	return &osd_req->r_ops[which].raw_data_in;
}

struct ceph_osd_data *
osd_req_op_extent_osd_data(struct ceph_osd_request *osd_req,
			unsigned int which)
{
	return osd_req_op_data(osd_req, which, extent, osd_data);
}
EXPORT_SYMBOL(osd_req_op_extent_osd_data);

void osd_req_op_raw_data_in_pages(struct ceph_osd_request *osd_req,
			unsigned int which, struct page **pages,
			u64 length, u32 alignment,
			bool pages_from_pool, bool own_pages)
{
	struct ceph_osd_data *osd_data;

	osd_data = osd_req_op_raw_data_in(osd_req, which);
	ceph_osd_data_pages_init(osd_data, pages, length, alignment,
				pages_from_pool, own_pages);
}
EXPORT_SYMBOL(osd_req_op_raw_data_in_pages);

void osd_req_op_extent_osd_data_pages(struct ceph_osd_request *osd_req,
			unsigned int which, struct page **pages,
			u64 length, u32 alignment,
			bool pages_from_pool, bool own_pages)
{
	struct ceph_osd_data *osd_data;

	osd_data = osd_req_op_data(osd_req, which, extent, osd_data);
	ceph_osd_data_pages_init(osd_data, pages, length, alignment,
				pages_from_pool, own_pages);
}
EXPORT_SYMBOL(osd_req_op_extent_osd_data_pages);

void osd_req_op_extent_osd_data_pagelist(struct ceph_osd_request *osd_req,
			unsigned int which, struct ceph_pagelist *pagelist)
{
	struct ceph_osd_data *osd_data;

	osd_data = osd_req_op_data(osd_req, which, extent, osd_data);
	ceph_osd_data_pagelist_init(osd_data, pagelist);
}
EXPORT_SYMBOL(osd_req_op_extent_osd_data_pagelist);

#ifdef CONFIG_BLOCK
void osd_req_op_extent_osd_data_bio(struct ceph_osd_request *osd_req,
			unsigned int which, struct bio *bio, size_t bio_length)
{
	struct ceph_osd_data *osd_data;

	osd_data = osd_req_op_data(osd_req, which, extent, osd_data);
	ceph_osd_data_bio_init(osd_data, bio, bio_length);
}
EXPORT_SYMBOL(osd_req_op_extent_osd_data_bio);
#endif /* CONFIG_BLOCK */

static void osd_req_op_cls_request_info_pagelist(
			struct ceph_osd_request *osd_req,
			unsigned int which, struct ceph_pagelist *pagelist)
{
	struct ceph_osd_data *osd_data;

	osd_data = osd_req_op_data(osd_req, which, cls, request_info);
	ceph_osd_data_pagelist_init(osd_data, pagelist);
}

void osd_req_op_cls_request_data_pagelist(
			struct ceph_osd_request *osd_req,
			unsigned int which, struct ceph_pagelist *pagelist)
{
	struct ceph_osd_data *osd_data;

	osd_data = osd_req_op_data(osd_req, which, cls, request_data);
	ceph_osd_data_pagelist_init(osd_data, pagelist);
	osd_req->r_ops[which].cls.indata_len += pagelist->length;
	osd_req->r_ops[which].indata_len += pagelist->length;
}
EXPORT_SYMBOL(osd_req_op_cls_request_data_pagelist);

void osd_req_op_cls_request_data_pages(struct ceph_osd_request *osd_req,
			unsigned int which, struct page **pages, u64 length,
			u32 alignment, bool pages_from_pool, bool own_pages)
{
	struct ceph_osd_data *osd_data;

	osd_data = osd_req_op_data(osd_req, which, cls, request_data);
	ceph_osd_data_pages_init(osd_data, pages, length, alignment,
				pages_from_pool, own_pages);
	osd_req->r_ops[which].cls.indata_len += length;
	osd_req->r_ops[which].indata_len += length;
}
EXPORT_SYMBOL(osd_req_op_cls_request_data_pages);

void osd_req_op_cls_response_data_pages(struct ceph_osd_request *osd_req,
			unsigned int which, struct page **pages, u64 length,
			u32 alignment, bool pages_from_pool, bool own_pages)
{
	struct ceph_osd_data *osd_data;

	osd_data = osd_req_op_data(osd_req, which, cls, response_data);
	ceph_osd_data_pages_init(osd_data, pages, length, alignment,
				pages_from_pool, own_pages);
}
EXPORT_SYMBOL(osd_req_op_cls_response_data_pages);

static u64 ceph_osd_data_length(struct ceph_osd_data *osd_data)
{
	switch (osd_data->type) {
	case CEPH_OSD_DATA_TYPE_NONE:
		return 0;
	case CEPH_OSD_DATA_TYPE_PAGES:
		return osd_data->length;
	case CEPH_OSD_DATA_TYPE_PAGELIST:
		return (u64)osd_data->pagelist->length;
#ifdef CONFIG_BLOCK
	case CEPH_OSD_DATA_TYPE_BIO:
		return (u64)osd_data->bio_length;
#endif /* CONFIG_BLOCK */
	default:
		WARN(true, "unrecognized data type %d\n", (int)osd_data->type);
		return 0;
	}
}

static void ceph_osd_data_release(struct ceph_osd_data *osd_data)
{
	if (osd_data->type == CEPH_OSD_DATA_TYPE_PAGES && osd_data->own_pages) {
		int num_pages;

		num_pages = calc_pages_for((u64)osd_data->alignment,
						(u64)osd_data->length);
		ceph_release_page_vector(osd_data->pages, num_pages);
	}
	ceph_osd_data_init(osd_data);
}

static void osd_req_op_data_release(struct ceph_osd_request *osd_req,
			unsigned int which)
{
	struct ceph_osd_req_op *op;

	BUG_ON(which >= osd_req->r_num_ops);
	op = &osd_req->r_ops[which];

	switch (op->op) {
	case CEPH_OSD_OP_READ:
	case CEPH_OSD_OP_WRITE:
	case CEPH_OSD_OP_WRITEFULL:
		ceph_osd_data_release(&op->extent.osd_data);
		break;
	case CEPH_OSD_OP_CALL:
		ceph_osd_data_release(&op->cls.request_info);
		ceph_osd_data_release(&op->cls.request_data);
		ceph_osd_data_release(&op->cls.response_data);
		break;
	case CEPH_OSD_OP_SETXATTR:
	case CEPH_OSD_OP_CMPXATTR:
		ceph_osd_data_release(&op->xattr.osd_data);
		break;
	case CEPH_OSD_OP_STAT:
		ceph_osd_data_release(&op->raw_data_in);
		break;
	case CEPH_OSD_OP_NOTIFY_ACK:
		ceph_osd_data_release(&op->notify_ack.request_data);
		break;
	case CEPH_OSD_OP_NOTIFY:
		ceph_osd_data_release(&op->notify.request_data);
		ceph_osd_data_release(&op->notify.response_data);
		break;
	case CEPH_OSD_OP_LIST_WATCHERS:
		ceph_osd_data_release(&op->list_watchers.response_data);
		break;
	default:
		break;
	}
}

/*
 * Assumes @t is zero-initialized.
 */
static void target_init(struct ceph_osd_request_target *t)
{
	ceph_oid_init(&t->base_oid);
	ceph_oloc_init(&t->base_oloc);
	ceph_oid_init(&t->target_oid);
	ceph_oloc_init(&t->target_oloc);

	ceph_osds_init(&t->acting);
	ceph_osds_init(&t->up);
	t->size = -1;
	t->min_size = -1;

	t->osd = CEPH_HOMELESS_OSD;
}

static void target_copy(struct ceph_osd_request_target *dest,
			const struct ceph_osd_request_target *src)
{
	ceph_oid_copy(&dest->base_oid, &src->base_oid);
	ceph_oloc_copy(&dest->base_oloc, &src->base_oloc);
	ceph_oid_copy(&dest->target_oid, &src->target_oid);
	ceph_oloc_copy(&dest->target_oloc, &src->target_oloc);

	dest->pgid = src->pgid; /* struct */
	dest->spgid = src->spgid; /* struct */
	dest->pg_num = src->pg_num;
	dest->pg_num_mask = src->pg_num_mask;
	ceph_osds_copy(&dest->acting, &src->acting);
	ceph_osds_copy(&dest->up, &src->up);
	dest->size = src->size;
	dest->min_size = src->min_size;
	dest->sort_bitwise = src->sort_bitwise;

	dest->flags = src->flags;
	dest->paused = src->paused;

	dest->epoch = src->epoch;
	dest->last_force_resend = src->last_force_resend;

	dest->osd = src->osd;
}

static void target_destroy(struct ceph_osd_request_target *t)
{
	ceph_oid_destroy(&t->base_oid);
	ceph_oloc_destroy(&t->base_oloc);
	ceph_oid_destroy(&t->target_oid);
	ceph_oloc_destroy(&t->target_oloc);
}

/*
 * requests
 */
static void request_release_checks(struct ceph_osd_request *req)
{
	WARN_ON(!RB_EMPTY_NODE(&req->r_node));
	WARN_ON(!RB_EMPTY_NODE(&req->r_mc_node));
	WARN_ON(!list_empty(&req->r_unsafe_item));
	WARN_ON(req->r_osd);
}

static void ceph_osdc_release_request(struct kref *kref)
{
	struct ceph_osd_request *req = container_of(kref,
					    struct ceph_osd_request, r_kref);
	unsigned int which;

	dout("%s %p (r_request %p r_reply %p)\n", __func__, req,
	     req->r_request, req->r_reply);
	request_release_checks(req);

	if (req->r_request)
		ceph_msg_put(req->r_request);
	if (req->r_reply)
		ceph_msg_put(req->r_reply);

	for (which = 0; which < req->r_num_ops; which++)
		osd_req_op_data_release(req, which);

	target_destroy(&req->r_t);
	ceph_put_snap_context(req->r_snapc);

	if (req->r_mempool)
		mempool_free(req, req->r_osdc->req_mempool);
	else if (req->r_num_ops <= CEPH_OSD_SLAB_OPS)
		kmem_cache_free(ceph_osd_request_cache, req);
	else
		kfree(req);
}

void ceph_osdc_get_request(struct ceph_osd_request *req)
{
	dout("%s %p (was %d)\n", __func__, req,
	     kref_read(&req->r_kref));
	kref_get(&req->r_kref);
}
EXPORT_SYMBOL(ceph_osdc_get_request);

void ceph_osdc_put_request(struct ceph_osd_request *req)
{
	if (req) {
		dout("%s %p (was %d)\n", __func__, req,
		     kref_read(&req->r_kref));
		kref_put(&req->r_kref, ceph_osdc_release_request);
	}
}
EXPORT_SYMBOL(ceph_osdc_put_request);

static void request_init(struct ceph_osd_request *req)
{
	/* req only, each op is zeroed in _osd_req_op_init() */
	memset(req, 0, sizeof(*req));

	kref_init(&req->r_kref);
	init_completion(&req->r_completion);
	RB_CLEAR_NODE(&req->r_node);
	RB_CLEAR_NODE(&req->r_mc_node);
	INIT_LIST_HEAD(&req->r_unsafe_item);

	target_init(&req->r_t);
}

/*
 * This is ugly, but it allows us to reuse linger registration and ping
 * requests, keeping the structure of the code around send_linger{_ping}()
 * reasonable.  Setting up a min_nr=2 mempool for each linger request
 * and dealing with copying ops (this blasts req only, watch op remains
 * intact) isn't any better.
 */
static void request_reinit(struct ceph_osd_request *req)
{
	struct ceph_osd_client *osdc = req->r_osdc;
	bool mempool = req->r_mempool;
	unsigned int num_ops = req->r_num_ops;
	u64 snapid = req->r_snapid;
	struct ceph_snap_context *snapc = req->r_snapc;
	bool linger = req->r_linger;
	struct ceph_msg *request_msg = req->r_request;
	struct ceph_msg *reply_msg = req->r_reply;

	dout("%s req %p\n", __func__, req);
	WARN_ON(kref_read(&req->r_kref) != 1);
	request_release_checks(req);

	WARN_ON(kref_read(&request_msg->kref) != 1);
	WARN_ON(kref_read(&reply_msg->kref) != 1);
	target_destroy(&req->r_t);

	request_init(req);
	req->r_osdc = osdc;
	req->r_mempool = mempool;
	req->r_num_ops = num_ops;
	req->r_snapid = snapid;
	req->r_snapc = snapc;
	req->r_linger = linger;
	req->r_request = request_msg;
	req->r_reply = reply_msg;
}

struct ceph_osd_request *ceph_osdc_alloc_request(struct ceph_osd_client *osdc,
					       struct ceph_snap_context *snapc,
					       unsigned int num_ops,
					       bool use_mempool,
					       gfp_t gfp_flags)
{
	struct ceph_osd_request *req;

	if (use_mempool) {
		BUG_ON(num_ops > CEPH_OSD_SLAB_OPS);
		req = mempool_alloc(osdc->req_mempool, gfp_flags);
	} else if (num_ops <= CEPH_OSD_SLAB_OPS) {
		req = kmem_cache_alloc(ceph_osd_request_cache, gfp_flags);
	} else {
		BUG_ON(num_ops > CEPH_OSD_MAX_OPS);
		req = kmalloc(sizeof(*req) + num_ops * sizeof(req->r_ops[0]),
			      gfp_flags);
	}
	if (unlikely(!req))
		return NULL;

	request_init(req);
	req->r_osdc = osdc;
	req->r_mempool = use_mempool;
	req->r_num_ops = num_ops;
	req->r_snapid = CEPH_NOSNAP;
	req->r_snapc = ceph_get_snap_context(snapc);

	dout("%s req %p\n", __func__, req);
	return req;
}
EXPORT_SYMBOL(ceph_osdc_alloc_request);

static int ceph_oloc_encoding_size(const struct ceph_object_locator *oloc)
{
	return 8 + 4 + 4 + 4 + (oloc->pool_ns ? oloc->pool_ns->len : 0);
}

int ceph_osdc_alloc_messages(struct ceph_osd_request *req, gfp_t gfp)
{
	struct ceph_osd_client *osdc = req->r_osdc;
	struct ceph_msg *msg;
	int msg_size;

	WARN_ON(ceph_oid_empty(&req->r_base_oid));
	WARN_ON(ceph_oloc_empty(&req->r_base_oloc));

	/* create request message */
	msg_size = CEPH_ENCODING_START_BLK_LEN +
			CEPH_PGID_ENCODING_LEN + 1; /* spgid */
	msg_size += 4 + 4 + 4; /* hash, osdmap_epoch, flags */
	msg_size += CEPH_ENCODING_START_BLK_LEN +
			sizeof(struct ceph_osd_reqid); /* reqid */
	msg_size += sizeof(struct ceph_blkin_trace_info); /* trace */
	msg_size += 4 + sizeof(struct ceph_timespec); /* client_inc, mtime */
	msg_size += CEPH_ENCODING_START_BLK_LEN +
			ceph_oloc_encoding_size(&req->r_base_oloc); /* oloc */
	msg_size += 4 + req->r_base_oid.name_len; /* oid */
	msg_size += 2 + req->r_num_ops * sizeof(struct ceph_osd_op);
	msg_size += 8; /* snapid */
	msg_size += 8; /* snap_seq */
	msg_size += 4 + 8 * (req->r_snapc ? req->r_snapc->num_snaps : 0);
	msg_size += 4 + 8; /* retry_attempt, features */

	if (req->r_mempool)
		msg = ceph_msgpool_get(&osdc->msgpool_op, 0);
	else
		msg = ceph_msg_new(CEPH_MSG_OSD_OP, msg_size, gfp, true);
	if (!msg)
		return -ENOMEM;

	memset(msg->front.iov_base, 0, msg->front.iov_len);
	req->r_request = msg;

	/* create reply message */
	msg_size = OSD_OPREPLY_FRONT_LEN;
	msg_size += req->r_base_oid.name_len;
	msg_size += req->r_num_ops * sizeof(struct ceph_osd_op);

	if (req->r_mempool)
		msg = ceph_msgpool_get(&osdc->msgpool_op_reply, 0);
	else
		msg = ceph_msg_new(CEPH_MSG_OSD_OPREPLY, msg_size, gfp, true);
	if (!msg)
		return -ENOMEM;

	req->r_reply = msg;

	return 0;
}
EXPORT_SYMBOL(ceph_osdc_alloc_messages);

static bool osd_req_opcode_valid(u16 opcode)
{
	switch (opcode) {
#define GENERATE_CASE(op, opcode, str)	case CEPH_OSD_OP_##op: return true;
__CEPH_FORALL_OSD_OPS(GENERATE_CASE)
#undef GENERATE_CASE
	default:
		return false;
	}
}

/*
 * This is an osd op init function for opcodes that have no data or
 * other information associated with them.  It also serves as a
 * common init routine for all the other init functions, below.
 */
static struct ceph_osd_req_op *
_osd_req_op_init(struct ceph_osd_request *osd_req, unsigned int which,
		 u16 opcode, u32 flags)
{
	struct ceph_osd_req_op *op;

	BUG_ON(which >= osd_req->r_num_ops);
	BUG_ON(!osd_req_opcode_valid(opcode));

	op = &osd_req->r_ops[which];
	memset(op, 0, sizeof (*op));
	op->op = opcode;
	op->flags = flags;

	return op;
}

void osd_req_op_init(struct ceph_osd_request *osd_req,
		     unsigned int which, u16 opcode, u32 flags)
{
	(void)_osd_req_op_init(osd_req, which, opcode, flags);
}
EXPORT_SYMBOL(osd_req_op_init);

void osd_req_op_extent_init(struct ceph_osd_request *osd_req,
				unsigned int which, u16 opcode,
				u64 offset, u64 length,
				u64 truncate_size, u32 truncate_seq)
{
	struct ceph_osd_req_op *op = _osd_req_op_init(osd_req, which,
						      opcode, 0);
	size_t payload_len = 0;

	BUG_ON(opcode != CEPH_OSD_OP_READ && opcode != CEPH_OSD_OP_WRITE &&
	       opcode != CEPH_OSD_OP_WRITEFULL && opcode != CEPH_OSD_OP_ZERO &&
	       opcode != CEPH_OSD_OP_TRUNCATE);

	op->extent.offset = offset;
	op->extent.length = length;
	op->extent.truncate_size = truncate_size;
	op->extent.truncate_seq = truncate_seq;
	if (opcode == CEPH_OSD_OP_WRITE || opcode == CEPH_OSD_OP_WRITEFULL)
		payload_len += length;

	op->indata_len = payload_len;
}
EXPORT_SYMBOL(osd_req_op_extent_init);

void osd_req_op_extent_update(struct ceph_osd_request *osd_req,
				unsigned int which, u64 length)
{
	struct ceph_osd_req_op *op;
	u64 previous;

	BUG_ON(which >= osd_req->r_num_ops);
	op = &osd_req->r_ops[which];
	previous = op->extent.length;

	if (length == previous)
		return;		/* Nothing to do */
	BUG_ON(length > previous);

	op->extent.length = length;
	if (op->op == CEPH_OSD_OP_WRITE || op->op == CEPH_OSD_OP_WRITEFULL)
		op->indata_len -= previous - length;
}
EXPORT_SYMBOL(osd_req_op_extent_update);

void osd_req_op_extent_dup_last(struct ceph_osd_request *osd_req,
				unsigned int which, u64 offset_inc)
{
	struct ceph_osd_req_op *op, *prev_op;

	BUG_ON(which + 1 >= osd_req->r_num_ops);

	prev_op = &osd_req->r_ops[which];
	op = _osd_req_op_init(osd_req, which + 1, prev_op->op, prev_op->flags);
	/* dup previous one */
	op->indata_len = prev_op->indata_len;
	op->outdata_len = prev_op->outdata_len;
	op->extent = prev_op->extent;
	/* adjust offset */
	op->extent.offset += offset_inc;
	op->extent.length -= offset_inc;

	if (op->op == CEPH_OSD_OP_WRITE || op->op == CEPH_OSD_OP_WRITEFULL)
		op->indata_len -= offset_inc;
}
EXPORT_SYMBOL(osd_req_op_extent_dup_last);

void osd_req_op_cls_init(struct ceph_osd_request *osd_req, unsigned int which,
			u16 opcode, const char *class, const char *method)
{
	struct ceph_osd_req_op *op = _osd_req_op_init(osd_req, which,
						      opcode, 0);
	struct ceph_pagelist *pagelist;
	size_t payload_len = 0;
	size_t size;

	BUG_ON(opcode != CEPH_OSD_OP_CALL);

	pagelist = kmalloc(sizeof (*pagelist), GFP_NOFS);
	BUG_ON(!pagelist);
	ceph_pagelist_init(pagelist);

	op->cls.class_name = class;
	size = strlen(class);
	BUG_ON(size > (size_t) U8_MAX);
	op->cls.class_len = size;
	ceph_pagelist_append(pagelist, class, size);
	payload_len += size;

	op->cls.method_name = method;
	size = strlen(method);
	BUG_ON(size > (size_t) U8_MAX);
	op->cls.method_len = size;
	ceph_pagelist_append(pagelist, method, size);
	payload_len += size;

	osd_req_op_cls_request_info_pagelist(osd_req, which, pagelist);

	op->indata_len = payload_len;
}
EXPORT_SYMBOL(osd_req_op_cls_init);

int osd_req_op_xattr_init(struct ceph_osd_request *osd_req, unsigned int which,
			  u16 opcode, const char *name, const void *value,
			  size_t size, u8 cmp_op, u8 cmp_mode)
{
	struct ceph_osd_req_op *op = _osd_req_op_init(osd_req, which,
						      opcode, 0);
	struct ceph_pagelist *pagelist;
	size_t payload_len;

	BUG_ON(opcode != CEPH_OSD_OP_SETXATTR && opcode != CEPH_OSD_OP_CMPXATTR);

	pagelist = kmalloc(sizeof(*pagelist), GFP_NOFS);
	if (!pagelist)
		return -ENOMEM;

	ceph_pagelist_init(pagelist);

	payload_len = strlen(name);
	op->xattr.name_len = payload_len;
	ceph_pagelist_append(pagelist, name, payload_len);

	op->xattr.value_len = size;
	ceph_pagelist_append(pagelist, value, size);
	payload_len += size;

	op->xattr.cmp_op = cmp_op;
	op->xattr.cmp_mode = cmp_mode;

	ceph_osd_data_pagelist_init(&op->xattr.osd_data, pagelist);
	op->indata_len = payload_len;
	return 0;
}
EXPORT_SYMBOL(osd_req_op_xattr_init);

/*
 * @watch_opcode: CEPH_OSD_WATCH_OP_*
 */
static void osd_req_op_watch_init(struct ceph_osd_request *req, int which,
				  u64 cookie, u8 watch_opcode)
{
	struct ceph_osd_req_op *op;

	op = _osd_req_op_init(req, which, CEPH_OSD_OP_WATCH, 0);
	op->watch.cookie = cookie;
	op->watch.op = watch_opcode;
	op->watch.gen = 0;
}

void osd_req_op_alloc_hint_init(struct ceph_osd_request *osd_req,
				unsigned int which,
				u64 expected_object_size,
				u64 expected_write_size)
{
	struct ceph_osd_req_op *op = _osd_req_op_init(osd_req, which,
						      CEPH_OSD_OP_SETALLOCHINT,
						      0);

	op->alloc_hint.expected_object_size = expected_object_size;
	op->alloc_hint.expected_write_size = expected_write_size;

	/*
	 * CEPH_OSD_OP_SETALLOCHINT op is advisory and therefore deemed
	 * not worth a feature bit.  Set FAILOK per-op flag to make
	 * sure older osds don't trip over an unsupported opcode.
	 */
	op->flags |= CEPH_OSD_OP_FLAG_FAILOK;
}
EXPORT_SYMBOL(osd_req_op_alloc_hint_init);

static void ceph_osdc_msg_data_add(struct ceph_msg *msg,
				struct ceph_osd_data *osd_data)
{
	u64 length = ceph_osd_data_length(osd_data);

	if (osd_data->type == CEPH_OSD_DATA_TYPE_PAGES) {
		BUG_ON(length > (u64) SIZE_MAX);
		if (length)
			ceph_msg_data_add_pages(msg, osd_data->pages,
					length, osd_data->alignment);
	} else if (osd_data->type == CEPH_OSD_DATA_TYPE_PAGELIST) {
		BUG_ON(!length);
		ceph_msg_data_add_pagelist(msg, osd_data->pagelist);
#ifdef CONFIG_BLOCK
	} else if (osd_data->type == CEPH_OSD_DATA_TYPE_BIO) {
		ceph_msg_data_add_bio(msg, osd_data->bio, length);
#endif
	} else {
		BUG_ON(osd_data->type != CEPH_OSD_DATA_TYPE_NONE);
	}
}

static u32 osd_req_encode_op(struct ceph_osd_op *dst,
			     const struct ceph_osd_req_op *src)
{
	if (WARN_ON(!osd_req_opcode_valid(src->op))) {
		pr_err("unrecognized osd opcode %d\n", src->op);

		return 0;
	}

	switch (src->op) {
	case CEPH_OSD_OP_STAT:
		break;
	case CEPH_OSD_OP_READ:
	case CEPH_OSD_OP_WRITE:
	case CEPH_OSD_OP_WRITEFULL:
	case CEPH_OSD_OP_ZERO:
	case CEPH_OSD_OP_TRUNCATE:
		dst->extent.offset = cpu_to_le64(src->extent.offset);
		dst->extent.length = cpu_to_le64(src->extent.length);
		dst->extent.truncate_size =
			cpu_to_le64(src->extent.truncate_size);
		dst->extent.truncate_seq =
			cpu_to_le32(src->extent.truncate_seq);
		break;
	case CEPH_OSD_OP_CALL:
		dst->cls.class_len = src->cls.class_len;
		dst->cls.method_len = src->cls.method_len;
		dst->cls.indata_len = cpu_to_le32(src->cls.indata_len);
		break;
	case CEPH_OSD_OP_WATCH:
		dst->watch.cookie = cpu_to_le64(src->watch.cookie);
		dst->watch.ver = cpu_to_le64(0);
		dst->watch.op = src->watch.op;
		dst->watch.gen = cpu_to_le32(src->watch.gen);
		break;
	case CEPH_OSD_OP_NOTIFY_ACK:
		break;
	case CEPH_OSD_OP_NOTIFY:
		dst->notify.cookie = cpu_to_le64(src->notify.cookie);
		break;
	case CEPH_OSD_OP_LIST_WATCHERS:
		break;
	case CEPH_OSD_OP_SETALLOCHINT:
		dst->alloc_hint.expected_object_size =
		    cpu_to_le64(src->alloc_hint.expected_object_size);
		dst->alloc_hint.expected_write_size =
		    cpu_to_le64(src->alloc_hint.expected_write_size);
		break;
	case CEPH_OSD_OP_SETXATTR:
	case CEPH_OSD_OP_CMPXATTR:
		dst->xattr.name_len = cpu_to_le32(src->xattr.name_len);
		dst->xattr.value_len = cpu_to_le32(src->xattr.value_len);
		dst->xattr.cmp_op = src->xattr.cmp_op;
		dst->xattr.cmp_mode = src->xattr.cmp_mode;
		break;
	case CEPH_OSD_OP_CREATE:
	case CEPH_OSD_OP_DELETE:
		break;
	default:
		pr_err("unsupported osd opcode %s\n",
			ceph_osd_op_name(src->op));
		WARN_ON(1);

		return 0;
	}

	dst->op = cpu_to_le16(src->op);
	dst->flags = cpu_to_le32(src->flags);
	dst->payload_len = cpu_to_le32(src->indata_len);

	return src->indata_len;
}

/*
 * build new request AND message, calculate layout, and adjust file
 * extent as needed.
 *
 * if the file was recently truncated, we include information about its
 * old and new size so that the object can be updated appropriately.  (we
 * avoid synchronously deleting truncated objects because it's slow.)
 */
struct ceph_osd_request *ceph_osdc_new_request(struct ceph_osd_client *osdc,
					       struct ceph_file_layout *layout,
					       struct ceph_vino vino,
					       u64 off, u64 *plen,
					       unsigned int which, int num_ops,
					       int opcode, int flags,
					       struct ceph_snap_context *snapc,
					       u32 truncate_seq,
					       u64 truncate_size,
					       bool use_mempool)
{
	struct ceph_osd_request *req;
	u64 objnum = 0;
	u64 objoff = 0;
	u64 objlen = 0;
	int r;

	BUG_ON(opcode != CEPH_OSD_OP_READ && opcode != CEPH_OSD_OP_WRITE &&
	       opcode != CEPH_OSD_OP_ZERO && opcode != CEPH_OSD_OP_TRUNCATE &&
	       opcode != CEPH_OSD_OP_CREATE && opcode != CEPH_OSD_OP_DELETE);

	req = ceph_osdc_alloc_request(osdc, snapc, num_ops, use_mempool,
					GFP_NOFS);
	if (!req) {
		r = -ENOMEM;
		goto fail;
	}

	/* calculate max write size */
	r = calc_layout(layout, off, plen, &objnum, &objoff, &objlen);
	if (r)
		goto fail;

	if (opcode == CEPH_OSD_OP_CREATE || opcode == CEPH_OSD_OP_DELETE) {
		osd_req_op_init(req, which, opcode, 0);
	} else {
		u32 object_size = layout->object_size;
		u32 object_base = off - objoff;
		if (!(truncate_seq == 1 && truncate_size == -1ULL)) {
			if (truncate_size <= object_base) {
				truncate_size = 0;
			} else {
				truncate_size -= object_base;
				if (truncate_size > object_size)
					truncate_size = object_size;
			}
		}
		osd_req_op_extent_init(req, which, opcode, objoff, objlen,
				       truncate_size, truncate_seq);
	}

	req->r_abort_on_full = true;
	req->r_flags = flags;
	req->r_base_oloc.pool = layout->pool_id;
	req->r_base_oloc.pool_ns = ceph_try_get_string(layout->pool_ns);
	ceph_oid_printf(&req->r_base_oid, "%llx.%08llx", vino.ino, objnum);

	req->r_snapid = vino.snap;
	if (flags & CEPH_OSD_FLAG_WRITE)
		req->r_data_offset = off;

	r = ceph_osdc_alloc_messages(req, GFP_NOFS);
	if (r)
		goto fail;

	return req;

fail:
	ceph_osdc_put_request(req);
	return ERR_PTR(r);
}
EXPORT_SYMBOL(ceph_osdc_new_request);

/*
 * We keep osd requests in an rbtree, sorted by ->r_tid.
 */
DEFINE_RB_FUNCS(request, struct ceph_osd_request, r_tid, r_node)
DEFINE_RB_FUNCS(request_mc, struct ceph_osd_request, r_tid, r_mc_node)

static bool osd_homeless(struct ceph_osd *osd)
{
	return osd->o_osd == CEPH_HOMELESS_OSD;
}

static bool osd_registered(struct ceph_osd *osd)
{
	verify_osdc_locked(osd->o_osdc);

	return !RB_EMPTY_NODE(&osd->o_node);
}

/*
 * Assumes @osd is zero-initialized.
 */
static void osd_init(struct ceph_osd *osd)
{
	refcount_set(&osd->o_ref, 1);
	RB_CLEAR_NODE(&osd->o_node);
	osd->o_requests = RB_ROOT;
	osd->o_linger_requests = RB_ROOT;
	osd->o_backoff_mappings = RB_ROOT;
	osd->o_backoffs_by_id = RB_ROOT;
	INIT_LIST_HEAD(&osd->o_osd_lru);
	INIT_LIST_HEAD(&osd->o_keepalive_item);
	osd->o_incarnation = 1;
	mutex_init(&osd->lock);
}

static void osd_cleanup(struct ceph_osd *osd)
{
	WARN_ON(!RB_EMPTY_NODE(&osd->o_node));
	WARN_ON(!RB_EMPTY_ROOT(&osd->o_requests));
	WARN_ON(!RB_EMPTY_ROOT(&osd->o_linger_requests));
	WARN_ON(!RB_EMPTY_ROOT(&osd->o_backoff_mappings));
	WARN_ON(!RB_EMPTY_ROOT(&osd->o_backoffs_by_id));
	WARN_ON(!list_empty(&osd->o_osd_lru));
	WARN_ON(!list_empty(&osd->o_keepalive_item));

	if (osd->o_auth.authorizer) {
		WARN_ON(osd_homeless(osd));
		ceph_auth_destroy_authorizer(osd->o_auth.authorizer);
	}
}

/*
 * Track open sessions with osds.
 */
static struct ceph_osd *create_osd(struct ceph_osd_client *osdc, int onum)
{
	struct ceph_osd *osd;

	WARN_ON(onum == CEPH_HOMELESS_OSD);

	osd = kzalloc(sizeof(*osd), GFP_NOIO | __GFP_NOFAIL);
	osd_init(osd);
	osd->o_osdc = osdc;
	osd->o_osd = onum;

	ceph_con_init(&osd->o_con, osd, &osd_con_ops, &osdc->client->msgr);

	return osd;
}

static struct ceph_osd *get_osd(struct ceph_osd *osd)
{
	if (refcount_inc_not_zero(&osd->o_ref)) {
		dout("get_osd %p %d -> %d\n", osd, refcount_read(&osd->o_ref)-1,
		     refcount_read(&osd->o_ref));
		return osd;
	} else {
		dout("get_osd %p FAIL\n", osd);
		return NULL;
	}
}

static void put_osd(struct ceph_osd *osd)
{
	dout("put_osd %p %d -> %d\n", osd, refcount_read(&osd->o_ref),
	     refcount_read(&osd->o_ref) - 1);
	if (refcount_dec_and_test(&osd->o_ref)) {
		osd_cleanup(osd);
		kfree(osd);
	}
}

DEFINE_RB_FUNCS(osd, struct ceph_osd, o_osd, o_node)

static void __move_osd_to_lru(struct ceph_osd *osd)
{
	struct ceph_osd_client *osdc = osd->o_osdc;

	dout("%s osd %p osd%d\n", __func__, osd, osd->o_osd);
	BUG_ON(!list_empty(&osd->o_osd_lru));

	spin_lock(&osdc->osd_lru_lock);
	list_add_tail(&osd->o_osd_lru, &osdc->osd_lru);
	spin_unlock(&osdc->osd_lru_lock);

	osd->lru_ttl = jiffies + osdc->client->options->osd_idle_ttl;
}

static void maybe_move_osd_to_lru(struct ceph_osd *osd)
{
	if (RB_EMPTY_ROOT(&osd->o_requests) &&
	    RB_EMPTY_ROOT(&osd->o_linger_requests))
		__move_osd_to_lru(osd);
}

static void __remove_osd_from_lru(struct ceph_osd *osd)
{
	struct ceph_osd_client *osdc = osd->o_osdc;

	dout("%s osd %p osd%d\n", __func__, osd, osd->o_osd);

	spin_lock(&osdc->osd_lru_lock);
	if (!list_empty(&osd->o_osd_lru))
		list_del_init(&osd->o_osd_lru);
	spin_unlock(&osdc->osd_lru_lock);
}

/*
 * Close the connection and assign any leftover requests to the
 * homeless session.
 */
static void close_osd(struct ceph_osd *osd)
{
	struct ceph_osd_client *osdc = osd->o_osdc;
	struct rb_node *n;

	verify_osdc_wrlocked(osdc);
	dout("%s osd %p osd%d\n", __func__, osd, osd->o_osd);

	ceph_con_close(&osd->o_con);

	for (n = rb_first(&osd->o_requests); n; ) {
		struct ceph_osd_request *req =
		    rb_entry(n, struct ceph_osd_request, r_node);

		n = rb_next(n); /* unlink_request() */

		dout(" reassigning req %p tid %llu\n", req, req->r_tid);
		unlink_request(osd, req);
		link_request(&osdc->homeless_osd, req);
	}
	for (n = rb_first(&osd->o_linger_requests); n; ) {
		struct ceph_osd_linger_request *lreq =
		    rb_entry(n, struct ceph_osd_linger_request, node);

		n = rb_next(n); /* unlink_linger() */

		dout(" reassigning lreq %p linger_id %llu\n", lreq,
		     lreq->linger_id);
		unlink_linger(osd, lreq);
		link_linger(&osdc->homeless_osd, lreq);
	}
	clear_backoffs(osd);

	__remove_osd_from_lru(osd);
	erase_osd(&osdc->osds, osd);
	put_osd(osd);
}

/*
 * reset osd connect
 */
static int reopen_osd(struct ceph_osd *osd)
{
	struct ceph_entity_addr *peer_addr;

	dout("%s osd %p osd%d\n", __func__, osd, osd->o_osd);

	if (RB_EMPTY_ROOT(&osd->o_requests) &&
	    RB_EMPTY_ROOT(&osd->o_linger_requests)) {
		close_osd(osd);
		return -ENODEV;
	}

	peer_addr = &osd->o_osdc->osdmap->osd_addr[osd->o_osd];
	if (!memcmp(peer_addr, &osd->o_con.peer_addr, sizeof (*peer_addr)) &&
			!ceph_con_opened(&osd->o_con)) {
		struct rb_node *n;

		dout("osd addr hasn't changed and connection never opened, "
		     "letting msgr retry\n");
		/* touch each r_stamp for handle_timeout()'s benfit */
		for (n = rb_first(&osd->o_requests); n; n = rb_next(n)) {
			struct ceph_osd_request *req =
			    rb_entry(n, struct ceph_osd_request, r_node);
			req->r_stamp = jiffies;
		}

		return -EAGAIN;
	}

	ceph_con_close(&osd->o_con);
	ceph_con_open(&osd->o_con, CEPH_ENTITY_TYPE_OSD, osd->o_osd, peer_addr);
	osd->o_incarnation++;

	return 0;
}

static struct ceph_osd *lookup_create_osd(struct ceph_osd_client *osdc, int o,
					  bool wrlocked)
{
	struct ceph_osd *osd;

	if (wrlocked)
		verify_osdc_wrlocked(osdc);
	else
		verify_osdc_locked(osdc);

	if (o != CEPH_HOMELESS_OSD)
		osd = lookup_osd(&osdc->osds, o);
	else
		osd = &osdc->homeless_osd;
	if (!osd) {
		if (!wrlocked)
			return ERR_PTR(-EAGAIN);

		osd = create_osd(osdc, o);
		insert_osd(&osdc->osds, osd);
		ceph_con_open(&osd->o_con, CEPH_ENTITY_TYPE_OSD, osd->o_osd,
			      &osdc->osdmap->osd_addr[osd->o_osd]);
	}

	dout("%s osdc %p osd%d -> osd %p\n", __func__, osdc, o, osd);
	return osd;
}

/*
 * Create request <-> OSD session relation.
 *
 * @req has to be assigned a tid, @osd may be homeless.
 */
static void link_request(struct ceph_osd *osd, struct ceph_osd_request *req)
{
	verify_osd_locked(osd);
	WARN_ON(!req->r_tid || req->r_osd);
	dout("%s osd %p osd%d req %p tid %llu\n", __func__, osd, osd->o_osd,
	     req, req->r_tid);

	if (!osd_homeless(osd))
		__remove_osd_from_lru(osd);
	else
		atomic_inc(&osd->o_osdc->num_homeless);

	get_osd(osd);
	insert_request(&osd->o_requests, req);
	req->r_osd = osd;
}

static void unlink_request(struct ceph_osd *osd, struct ceph_osd_request *req)
{
	verify_osd_locked(osd);
	WARN_ON(req->r_osd != osd);
	dout("%s osd %p osd%d req %p tid %llu\n", __func__, osd, osd->o_osd,
	     req, req->r_tid);

	req->r_osd = NULL;
	erase_request(&osd->o_requests, req);
	put_osd(osd);

	if (!osd_homeless(osd))
		maybe_move_osd_to_lru(osd);
	else
		atomic_dec(&osd->o_osdc->num_homeless);
}

static bool __pool_full(struct ceph_pg_pool_info *pi)
{
	return pi->flags & CEPH_POOL_FLAG_FULL;
}

static bool have_pool_full(struct ceph_osd_client *osdc)
{
	struct rb_node *n;

	for (n = rb_first(&osdc->osdmap->pg_pools); n; n = rb_next(n)) {
		struct ceph_pg_pool_info *pi =
		    rb_entry(n, struct ceph_pg_pool_info, node);

		if (__pool_full(pi))
			return true;
	}

	return false;
}

static bool pool_full(struct ceph_osd_client *osdc, s64 pool_id)
{
	struct ceph_pg_pool_info *pi;

	pi = ceph_pg_pool_by_id(osdc->osdmap, pool_id);
	if (!pi)
		return false;

	return __pool_full(pi);
}

/*
 * Returns whether a request should be blocked from being sent
 * based on the current osdmap and osd_client settings.
 */
static bool target_should_be_paused(struct ceph_osd_client *osdc,
				    const struct ceph_osd_request_target *t,
				    struct ceph_pg_pool_info *pi)
{
	bool pauserd = ceph_osdmap_flag(osdc, CEPH_OSDMAP_PAUSERD);
	bool pausewr = ceph_osdmap_flag(osdc, CEPH_OSDMAP_PAUSEWR) ||
		       ceph_osdmap_flag(osdc, CEPH_OSDMAP_FULL) ||
		       __pool_full(pi);

	WARN_ON(pi->id != t->target_oloc.pool);
	return ((t->flags & CEPH_OSD_FLAG_READ) && pauserd) ||
	       ((t->flags & CEPH_OSD_FLAG_WRITE) && pausewr) ||
	       (osdc->osdmap->epoch < osdc->epoch_barrier);
}

enum calc_target_result {
	CALC_TARGET_NO_ACTION = 0,
	CALC_TARGET_NEED_RESEND,
	CALC_TARGET_POOL_DNE,
};

static enum calc_target_result calc_target(struct ceph_osd_client *osdc,
					   struct ceph_osd_request_target *t,
					   struct ceph_connection *con,
					   bool any_change)
{
	struct ceph_pg_pool_info *pi;
	struct ceph_pg pgid, last_pgid;
	struct ceph_osds up, acting;
	bool force_resend = false;
	bool unpaused = false;
	bool legacy_change;
	bool split = false;
	bool sort_bitwise = ceph_osdmap_flag(osdc, CEPH_OSDMAP_SORTBITWISE);
	bool recovery_deletes = ceph_osdmap_flag(osdc,
						 CEPH_OSDMAP_RECOVERY_DELETES);
	enum calc_target_result ct_res;
	int ret;

	t->epoch = osdc->osdmap->epoch;
	pi = ceph_pg_pool_by_id(osdc->osdmap, t->base_oloc.pool);
	if (!pi) {
		t->osd = CEPH_HOMELESS_OSD;
		ct_res = CALC_TARGET_POOL_DNE;
		goto out;
	}

	if (osdc->osdmap->epoch == pi->last_force_request_resend) {
		if (t->last_force_resend < pi->last_force_request_resend) {
			t->last_force_resend = pi->last_force_request_resend;
			force_resend = true;
		} else if (t->last_force_resend == 0) {
			force_resend = true;
		}
	}

	/* apply tiering */
	ceph_oid_copy(&t->target_oid, &t->base_oid);
	ceph_oloc_copy(&t->target_oloc, &t->base_oloc);
	if ((t->flags & CEPH_OSD_FLAG_IGNORE_OVERLAY) == 0) {
		if (t->flags & CEPH_OSD_FLAG_READ && pi->read_tier >= 0)
			t->target_oloc.pool = pi->read_tier;
		if (t->flags & CEPH_OSD_FLAG_WRITE && pi->write_tier >= 0)
			t->target_oloc.pool = pi->write_tier;

		pi = ceph_pg_pool_by_id(osdc->osdmap, t->target_oloc.pool);
		if (!pi) {
			t->osd = CEPH_HOMELESS_OSD;
			ct_res = CALC_TARGET_POOL_DNE;
			goto out;
		}
	}

	ret = __ceph_object_locator_to_pg(pi, &t->target_oid, &t->target_oloc,
					  &pgid);
	if (ret) {
		WARN_ON(ret != -ENOENT);
		t->osd = CEPH_HOMELESS_OSD;
		ct_res = CALC_TARGET_POOL_DNE;
		goto out;
	}
	last_pgid.pool = pgid.pool;
	last_pgid.seed = ceph_stable_mod(pgid.seed, t->pg_num, t->pg_num_mask);

	ceph_pg_to_up_acting_osds(osdc->osdmap, pi, &pgid, &up, &acting);
	if (any_change &&
	    ceph_is_new_interval(&t->acting,
				 &acting,
				 &t->up,
				 &up,
				 t->size,
				 pi->size,
				 t->min_size,
				 pi->min_size,
				 t->pg_num,
				 pi->pg_num,
				 t->sort_bitwise,
				 sort_bitwise,
				 t->recovery_deletes,
				 recovery_deletes,
				 &last_pgid))
		force_resend = true;

	if (t->paused && !target_should_be_paused(osdc, t, pi)) {
		t->paused = false;
		unpaused = true;
	}
	legacy_change = ceph_pg_compare(&t->pgid, &pgid) ||
			ceph_osds_changed(&t->acting, &acting, any_change);
	if (t->pg_num)
		split = ceph_pg_is_split(&last_pgid, t->pg_num, pi->pg_num);

	if (legacy_change || force_resend || split) {
		t->pgid = pgid; /* struct */
		ceph_pg_to_primary_shard(osdc->osdmap, pi, &pgid, &t->spgid);
		ceph_osds_copy(&t->acting, &acting);
		ceph_osds_copy(&t->up, &up);
		t->size = pi->size;
		t->min_size = pi->min_size;
		t->pg_num = pi->pg_num;
		t->pg_num_mask = pi->pg_num_mask;
		t->sort_bitwise = sort_bitwise;
		t->recovery_deletes = recovery_deletes;

		t->osd = acting.primary;
	}

	if (unpaused || legacy_change || force_resend ||
	    (split && con && CEPH_HAVE_FEATURE(con->peer_features,
					       RESEND_ON_SPLIT)))
		ct_res = CALC_TARGET_NEED_RESEND;
	else
		ct_res = CALC_TARGET_NO_ACTION;

out:
	dout("%s t %p -> ct_res %d osd %d\n", __func__, t, ct_res, t->osd);
	return ct_res;
}

static struct ceph_spg_mapping *alloc_spg_mapping(void)
{
	struct ceph_spg_mapping *spg;

	spg = kmalloc(sizeof(*spg), GFP_NOIO);
	if (!spg)
		return NULL;

	RB_CLEAR_NODE(&spg->node);
	spg->backoffs = RB_ROOT;
	return spg;
}

static void free_spg_mapping(struct ceph_spg_mapping *spg)
{
	WARN_ON(!RB_EMPTY_NODE(&spg->node));
	WARN_ON(!RB_EMPTY_ROOT(&spg->backoffs));

	kfree(spg);
}

/*
 * rbtree of ceph_spg_mapping for handling map<spg_t, ...>, similar to
 * ceph_pg_mapping.  Used to track OSD backoffs -- a backoff [range] is
 * defined only within a specific spgid; it does not pass anything to
 * children on split, or to another primary.
 */
DEFINE_RB_FUNCS2(spg_mapping, struct ceph_spg_mapping, spgid, ceph_spg_compare,
		 RB_BYPTR, const struct ceph_spg *, node)

static u64 hoid_get_bitwise_key(const struct ceph_hobject_id *hoid)
{
	return hoid->is_max ? 0x100000000ull : hoid->hash_reverse_bits;
}

static void hoid_get_effective_key(const struct ceph_hobject_id *hoid,
				   void **pkey, size_t *pkey_len)
{
	if (hoid->key_len) {
		*pkey = hoid->key;
		*pkey_len = hoid->key_len;
	} else {
		*pkey = hoid->oid;
		*pkey_len = hoid->oid_len;
	}
}

static int compare_names(const void *name1, size_t name1_len,
			 const void *name2, size_t name2_len)
{
	int ret;

	ret = memcmp(name1, name2, min(name1_len, name2_len));
	if (!ret) {
		if (name1_len < name2_len)
			ret = -1;
		else if (name1_len > name2_len)
			ret = 1;
	}
	return ret;
}

static int hoid_compare(const struct ceph_hobject_id *lhs,
			const struct ceph_hobject_id *rhs)
{
	void *effective_key1, *effective_key2;
	size_t effective_key1_len, effective_key2_len;
	int ret;

	if (lhs->is_max < rhs->is_max)
		return -1;
	if (lhs->is_max > rhs->is_max)
		return 1;

	if (lhs->pool < rhs->pool)
		return -1;
	if (lhs->pool > rhs->pool)
		return 1;

	if (hoid_get_bitwise_key(lhs) < hoid_get_bitwise_key(rhs))
		return -1;
	if (hoid_get_bitwise_key(lhs) > hoid_get_bitwise_key(rhs))
		return 1;

	ret = compare_names(lhs->nspace, lhs->nspace_len,
			    rhs->nspace, rhs->nspace_len);
	if (ret)
		return ret;

	hoid_get_effective_key(lhs, &effective_key1, &effective_key1_len);
	hoid_get_effective_key(rhs, &effective_key2, &effective_key2_len);
	ret = compare_names(effective_key1, effective_key1_len,
			    effective_key2, effective_key2_len);
	if (ret)
		return ret;

	ret = compare_names(lhs->oid, lhs->oid_len, rhs->oid, rhs->oid_len);
	if (ret)
		return ret;

	if (lhs->snapid < rhs->snapid)
		return -1;
	if (lhs->snapid > rhs->snapid)
		return 1;

	return 0;
}

/*
 * For decoding ->begin and ->end of MOSDBackoff only -- no MIN/MAX
 * compat stuff here.
 *
 * Assumes @hoid is zero-initialized.
 */
static int decode_hoid(void **p, void *end, struct ceph_hobject_id *hoid)
{
	u8 struct_v;
	u32 struct_len;
	int ret;

	ret = ceph_start_decoding(p, end, 4, "hobject_t", &struct_v,
				  &struct_len);
	if (ret)
		return ret;

	if (struct_v < 4) {
		pr_err("got struct_v %d < 4 of hobject_t\n", struct_v);
		goto e_inval;
	}

	hoid->key = ceph_extract_encoded_string(p, end, &hoid->key_len,
						GFP_NOIO);
	if (IS_ERR(hoid->key)) {
		ret = PTR_ERR(hoid->key);
		hoid->key = NULL;
		return ret;
	}

	hoid->oid = ceph_extract_encoded_string(p, end, &hoid->oid_len,
						GFP_NOIO);
	if (IS_ERR(hoid->oid)) {
		ret = PTR_ERR(hoid->oid);
		hoid->oid = NULL;
		return ret;
	}

	ceph_decode_64_safe(p, end, hoid->snapid, e_inval);
	ceph_decode_32_safe(p, end, hoid->hash, e_inval);
	ceph_decode_8_safe(p, end, hoid->is_max, e_inval);

	hoid->nspace = ceph_extract_encoded_string(p, end, &hoid->nspace_len,
						   GFP_NOIO);
	if (IS_ERR(hoid->nspace)) {
		ret = PTR_ERR(hoid->nspace);
		hoid->nspace = NULL;
		return ret;
	}

	ceph_decode_64_safe(p, end, hoid->pool, e_inval);

	ceph_hoid_build_hash_cache(hoid);
	return 0;

e_inval:
	return -EINVAL;
}

static int hoid_encoding_size(const struct ceph_hobject_id *hoid)
{
	return 8 + 4 + 1 + 8 + /* snapid, hash, is_max, pool */
	       4 + hoid->key_len + 4 + hoid->oid_len + 4 + hoid->nspace_len;
}

static void encode_hoid(void **p, void *end, const struct ceph_hobject_id *hoid)
{
	ceph_start_encoding(p, 4, 3, hoid_encoding_size(hoid));
	ceph_encode_string(p, end, hoid->key, hoid->key_len);
	ceph_encode_string(p, end, hoid->oid, hoid->oid_len);
	ceph_encode_64(p, hoid->snapid);
	ceph_encode_32(p, hoid->hash);
	ceph_encode_8(p, hoid->is_max);
	ceph_encode_string(p, end, hoid->nspace, hoid->nspace_len);
	ceph_encode_64(p, hoid->pool);
}

static void free_hoid(struct ceph_hobject_id *hoid)
{
	if (hoid) {
		kfree(hoid->key);
		kfree(hoid->oid);
		kfree(hoid->nspace);
		kfree(hoid);
	}
}

static struct ceph_osd_backoff *alloc_backoff(void)
{
	struct ceph_osd_backoff *backoff;

	backoff = kzalloc(sizeof(*backoff), GFP_NOIO);
	if (!backoff)
		return NULL;

	RB_CLEAR_NODE(&backoff->spg_node);
	RB_CLEAR_NODE(&backoff->id_node);
	return backoff;
}

static void free_backoff(struct ceph_osd_backoff *backoff)
{
	WARN_ON(!RB_EMPTY_NODE(&backoff->spg_node));
	WARN_ON(!RB_EMPTY_NODE(&backoff->id_node));

	free_hoid(backoff->begin);
	free_hoid(backoff->end);
	kfree(backoff);
}

/*
 * Within a specific spgid, backoffs are managed by ->begin hoid.
 */
DEFINE_RB_INSDEL_FUNCS2(backoff, struct ceph_osd_backoff, begin, hoid_compare,
			RB_BYVAL, spg_node);

static struct ceph_osd_backoff *lookup_containing_backoff(struct rb_root *root,
					    const struct ceph_hobject_id *hoid)
{
	struct rb_node *n = root->rb_node;

	while (n) {
		struct ceph_osd_backoff *cur =
		    rb_entry(n, struct ceph_osd_backoff, spg_node);
		int cmp;

		cmp = hoid_compare(hoid, cur->begin);
		if (cmp < 0) {
			n = n->rb_left;
		} else if (cmp > 0) {
			if (hoid_compare(hoid, cur->end) < 0)
				return cur;

			n = n->rb_right;
		} else {
			return cur;
		}
	}

	return NULL;
}

/*
 * Each backoff has a unique id within its OSD session.
 */
DEFINE_RB_FUNCS(backoff_by_id, struct ceph_osd_backoff, id, id_node)

static void clear_backoffs(struct ceph_osd *osd)
{
	while (!RB_EMPTY_ROOT(&osd->o_backoff_mappings)) {
		struct ceph_spg_mapping *spg =
		    rb_entry(rb_first(&osd->o_backoff_mappings),
			     struct ceph_spg_mapping, node);

		while (!RB_EMPTY_ROOT(&spg->backoffs)) {
			struct ceph_osd_backoff *backoff =
			    rb_entry(rb_first(&spg->backoffs),
				     struct ceph_osd_backoff, spg_node);

			erase_backoff(&spg->backoffs, backoff);
			erase_backoff_by_id(&osd->o_backoffs_by_id, backoff);
			free_backoff(backoff);
		}
		erase_spg_mapping(&osd->o_backoff_mappings, spg);
		free_spg_mapping(spg);
	}
}

/*
 * Set up a temporary, non-owning view into @t.
 */
static void hoid_fill_from_target(struct ceph_hobject_id *hoid,
				  const struct ceph_osd_request_target *t)
{
	hoid->key = NULL;
	hoid->key_len = 0;
	hoid->oid = t->target_oid.name;
	hoid->oid_len = t->target_oid.name_len;
	hoid->snapid = CEPH_NOSNAP;
	hoid->hash = t->pgid.seed;
	hoid->is_max = false;
	if (t->target_oloc.pool_ns) {
		hoid->nspace = t->target_oloc.pool_ns->str;
		hoid->nspace_len = t->target_oloc.pool_ns->len;
	} else {
		hoid->nspace = NULL;
		hoid->nspace_len = 0;
	}
	hoid->pool = t->target_oloc.pool;
	ceph_hoid_build_hash_cache(hoid);
}

static bool should_plug_request(struct ceph_osd_request *req)
{
	struct ceph_osd *osd = req->r_osd;
	struct ceph_spg_mapping *spg;
	struct ceph_osd_backoff *backoff;
	struct ceph_hobject_id hoid;

	spg = lookup_spg_mapping(&osd->o_backoff_mappings, &req->r_t.spgid);
	if (!spg)
		return false;

	hoid_fill_from_target(&hoid, &req->r_t);
	backoff = lookup_containing_backoff(&spg->backoffs, &hoid);
	if (!backoff)
		return false;

	dout("%s req %p tid %llu backoff osd%d spgid %llu.%xs%d id %llu\n",
	     __func__, req, req->r_tid, osd->o_osd, backoff->spgid.pgid.pool,
	     backoff->spgid.pgid.seed, backoff->spgid.shard, backoff->id);
	return true;
}

static void setup_request_data(struct ceph_osd_request *req,
			       struct ceph_msg *msg)
{
	u32 data_len = 0;
	int i;

	if (!list_empty(&msg->data))
		return;

	WARN_ON(msg->data_length);
	for (i = 0; i < req->r_num_ops; i++) {
		struct ceph_osd_req_op *op = &req->r_ops[i];

		switch (op->op) {
		/* request */
		case CEPH_OSD_OP_WRITE:
		case CEPH_OSD_OP_WRITEFULL:
			WARN_ON(op->indata_len != op->extent.length);
			ceph_osdc_msg_data_add(msg, &op->extent.osd_data);
			break;
		case CEPH_OSD_OP_SETXATTR:
		case CEPH_OSD_OP_CMPXATTR:
			WARN_ON(op->indata_len != op->xattr.name_len +
						  op->xattr.value_len);
			ceph_osdc_msg_data_add(msg, &op->xattr.osd_data);
			break;
		case CEPH_OSD_OP_NOTIFY_ACK:
			ceph_osdc_msg_data_add(msg,
					       &op->notify_ack.request_data);
			break;

		/* reply */
		case CEPH_OSD_OP_STAT:
			ceph_osdc_msg_data_add(req->r_reply,
					       &op->raw_data_in);
			break;
		case CEPH_OSD_OP_READ:
			ceph_osdc_msg_data_add(req->r_reply,
					       &op->extent.osd_data);
			break;
		case CEPH_OSD_OP_LIST_WATCHERS:
			ceph_osdc_msg_data_add(req->r_reply,
					       &op->list_watchers.response_data);
			break;

		/* both */
		case CEPH_OSD_OP_CALL:
			WARN_ON(op->indata_len != op->cls.class_len +
						  op->cls.method_len +
						  op->cls.indata_len);
			ceph_osdc_msg_data_add(msg, &op->cls.request_info);
			/* optional, can be NONE */
			ceph_osdc_msg_data_add(msg, &op->cls.request_data);
			/* optional, can be NONE */
			ceph_osdc_msg_data_add(req->r_reply,
					       &op->cls.response_data);
			break;
		case CEPH_OSD_OP_NOTIFY:
			ceph_osdc_msg_data_add(msg,
					       &op->notify.request_data);
			ceph_osdc_msg_data_add(req->r_reply,
					       &op->notify.response_data);
			break;
		}

		data_len += op->indata_len;
	}

	WARN_ON(data_len != msg->data_length);
}

static void encode_pgid(void **p, const struct ceph_pg *pgid)
{
	ceph_encode_8(p, 1);
	ceph_encode_64(p, pgid->pool);
	ceph_encode_32(p, pgid->seed);
	ceph_encode_32(p, -1); /* preferred */
}

static void encode_spgid(void **p, const struct ceph_spg *spgid)
{
	ceph_start_encoding(p, 1, 1, CEPH_PGID_ENCODING_LEN + 1);
	encode_pgid(p, &spgid->pgid);
	ceph_encode_8(p, spgid->shard);
}

static void encode_oloc(void **p, void *end,
			const struct ceph_object_locator *oloc)
{
	ceph_start_encoding(p, 5, 4, ceph_oloc_encoding_size(oloc));
	ceph_encode_64(p, oloc->pool);
	ceph_encode_32(p, -1); /* preferred */
	ceph_encode_32(p, 0);  /* key len */
	if (oloc->pool_ns)
		ceph_encode_string(p, end, oloc->pool_ns->str,
				   oloc->pool_ns->len);
	else
		ceph_encode_32(p, 0);
}

static void encode_request_partial(struct ceph_osd_request *req,
				   struct ceph_msg *msg)
{
	void *p = msg->front.iov_base;
	void *const end = p + msg->front_alloc_len;
	u32 data_len = 0;
	int i;

	if (req->r_flags & CEPH_OSD_FLAG_WRITE) {
		/* snapshots aren't writeable */
		WARN_ON(req->r_snapid != CEPH_NOSNAP);
	} else {
		WARN_ON(req->r_mtime.tv_sec || req->r_mtime.tv_nsec ||
			req->r_data_offset || req->r_snapc);
	}

	setup_request_data(req, msg);

	encode_spgid(&p, &req->r_t.spgid); /* actual spg */
	ceph_encode_32(&p, req->r_t.pgid.seed); /* raw hash */
	ceph_encode_32(&p, req->r_osdc->osdmap->epoch);
	ceph_encode_32(&p, req->r_flags);

	/* reqid */
	ceph_start_encoding(&p, 2, 2, sizeof(struct ceph_osd_reqid));
	memset(p, 0, sizeof(struct ceph_osd_reqid));
	p += sizeof(struct ceph_osd_reqid);
<<<<<<< HEAD

	/* trace */
	memset(p, 0, sizeof(struct ceph_blkin_trace_info));
	p += sizeof(struct ceph_blkin_trace_info);

=======

	/* trace */
	memset(p, 0, sizeof(struct ceph_blkin_trace_info));
	p += sizeof(struct ceph_blkin_trace_info);

>>>>>>> bb176f67
	ceph_encode_32(&p, 0); /* client_inc, always 0 */
	ceph_encode_timespec(p, &req->r_mtime);
	p += sizeof(struct ceph_timespec);

	encode_oloc(&p, end, &req->r_t.target_oloc);
	ceph_encode_string(&p, end, req->r_t.target_oid.name,
			   req->r_t.target_oid.name_len);

	/* ops, can imply data */
	ceph_encode_16(&p, req->r_num_ops);
	for (i = 0; i < req->r_num_ops; i++) {
		data_len += osd_req_encode_op(p, &req->r_ops[i]);
		p += sizeof(struct ceph_osd_op);
	}

	ceph_encode_64(&p, req->r_snapid); /* snapid */
	if (req->r_snapc) {
		ceph_encode_64(&p, req->r_snapc->seq);
		ceph_encode_32(&p, req->r_snapc->num_snaps);
		for (i = 0; i < req->r_snapc->num_snaps; i++)
			ceph_encode_64(&p, req->r_snapc->snaps[i]);
	} else {
		ceph_encode_64(&p, 0); /* snap_seq */
		ceph_encode_32(&p, 0); /* snaps len */
	}

	ceph_encode_32(&p, req->r_attempts); /* retry_attempt */
	BUG_ON(p > end - 8); /* space for features */

	msg->hdr.version = cpu_to_le16(8); /* MOSDOp v8 */
	/* front_len is finalized in encode_request_finish() */
	msg->front.iov_len = p - msg->front.iov_base;
	msg->hdr.front_len = cpu_to_le32(msg->front.iov_len);
	msg->hdr.data_len = cpu_to_le32(data_len);
	/*
	 * The header "data_off" is a hint to the receiver allowing it
	 * to align received data into its buffers such that there's no
	 * need to re-copy it before writing it to disk (direct I/O).
	 */
	msg->hdr.data_off = cpu_to_le16(req->r_data_offset);

	dout("%s req %p msg %p oid %s oid_len %d\n", __func__, req, msg,
	     req->r_t.target_oid.name, req->r_t.target_oid.name_len);
}

static void encode_request_finish(struct ceph_msg *msg)
{
	void *p = msg->front.iov_base;
	void *const partial_end = p + msg->front.iov_len;
	void *const end = p + msg->front_alloc_len;

	if (CEPH_HAVE_FEATURE(msg->con->peer_features, RESEND_ON_SPLIT)) {
		/* luminous OSD -- encode features and be done */
		p = partial_end;
		ceph_encode_64(&p, msg->con->peer_features);
	} else {
		struct {
			char spgid[CEPH_ENCODING_START_BLK_LEN +
				   CEPH_PGID_ENCODING_LEN + 1];
			__le32 hash;
			__le32 epoch;
			__le32 flags;
			char reqid[CEPH_ENCODING_START_BLK_LEN +
				   sizeof(struct ceph_osd_reqid)];
			char trace[sizeof(struct ceph_blkin_trace_info)];
			__le32 client_inc;
			struct ceph_timespec mtime;
		} __packed head;
		struct ceph_pg pgid;
		void *oloc, *oid, *tail;
		int oloc_len, oid_len, tail_len;
		int len;

		/*
		 * Pre-luminous OSD -- reencode v8 into v4 using @head
		 * as a temporary buffer.  Encode the raw PG; the rest
		 * is just a matter of moving oloc, oid and tail blobs
		 * around.
		 */
		memcpy(&head, p, sizeof(head));
		p += sizeof(head);

		oloc = p;
		p += CEPH_ENCODING_START_BLK_LEN;
		pgid.pool = ceph_decode_64(&p);
		p += 4 + 4; /* preferred, key len */
		len = ceph_decode_32(&p);
		p += len;   /* nspace */
		oloc_len = p - oloc;

		oid = p;
		len = ceph_decode_32(&p);
		p += len;
		oid_len = p - oid;

		tail = p;
		tail_len = partial_end - p;

		p = msg->front.iov_base;
		ceph_encode_copy(&p, &head.client_inc, sizeof(head.client_inc));
		ceph_encode_copy(&p, &head.epoch, sizeof(head.epoch));
		ceph_encode_copy(&p, &head.flags, sizeof(head.flags));
		ceph_encode_copy(&p, &head.mtime, sizeof(head.mtime));

		/* reassert_version */
		memset(p, 0, sizeof(struct ceph_eversion));
		p += sizeof(struct ceph_eversion);

		BUG_ON(p >= oloc);
		memmove(p, oloc, oloc_len);
		p += oloc_len;

		pgid.seed = le32_to_cpu(head.hash);
		encode_pgid(&p, &pgid); /* raw pg */

		BUG_ON(p >= oid);
		memmove(p, oid, oid_len);
		p += oid_len;

		/* tail -- ops, snapid, snapc, retry_attempt */
		BUG_ON(p >= tail);
		memmove(p, tail, tail_len);
		p += tail_len;

		msg->hdr.version = cpu_to_le16(4); /* MOSDOp v4 */
	}

	BUG_ON(p > end);
	msg->front.iov_len = p - msg->front.iov_base;
	msg->hdr.front_len = cpu_to_le32(msg->front.iov_len);

	dout("%s msg %p tid %llu %u+%u+%u v%d\n", __func__, msg,
	     le64_to_cpu(msg->hdr.tid), le32_to_cpu(msg->hdr.front_len),
	     le32_to_cpu(msg->hdr.middle_len), le32_to_cpu(msg->hdr.data_len),
	     le16_to_cpu(msg->hdr.version));
}

/*
 * @req has to be assigned a tid and registered.
 */
static void send_request(struct ceph_osd_request *req)
{
	struct ceph_osd *osd = req->r_osd;

	verify_osd_locked(osd);
	WARN_ON(osd->o_osd != req->r_t.osd);

	/* backoff? */
	if (should_plug_request(req))
		return;

	/*
	 * We may have a previously queued request message hanging
	 * around.  Cancel it to avoid corrupting the msgr.
	 */
	if (req->r_sent)
		ceph_msg_revoke(req->r_request);

	req->r_flags |= CEPH_OSD_FLAG_KNOWN_REDIR;
	if (req->r_attempts)
		req->r_flags |= CEPH_OSD_FLAG_RETRY;
	else
		WARN_ON(req->r_flags & CEPH_OSD_FLAG_RETRY);

	encode_request_partial(req, req->r_request);

	dout("%s req %p tid %llu to pgid %llu.%x spgid %llu.%xs%d osd%d e%u flags 0x%x attempt %d\n",
	     __func__, req, req->r_tid, req->r_t.pgid.pool, req->r_t.pgid.seed,
	     req->r_t.spgid.pgid.pool, req->r_t.spgid.pgid.seed,
	     req->r_t.spgid.shard, osd->o_osd, req->r_t.epoch, req->r_flags,
	     req->r_attempts);

	req->r_t.paused = false;
	req->r_stamp = jiffies;
	req->r_attempts++;

	req->r_sent = osd->o_incarnation;
	req->r_request->hdr.tid = cpu_to_le64(req->r_tid);
	ceph_con_send(&osd->o_con, ceph_msg_get(req->r_request));
}

static void maybe_request_map(struct ceph_osd_client *osdc)
{
	bool continuous = false;

	verify_osdc_locked(osdc);
	WARN_ON(!osdc->osdmap->epoch);

	if (ceph_osdmap_flag(osdc, CEPH_OSDMAP_FULL) ||
	    ceph_osdmap_flag(osdc, CEPH_OSDMAP_PAUSERD) ||
	    ceph_osdmap_flag(osdc, CEPH_OSDMAP_PAUSEWR)) {
		dout("%s osdc %p continuous\n", __func__, osdc);
		continuous = true;
	} else {
		dout("%s osdc %p onetime\n", __func__, osdc);
	}

	if (ceph_monc_want_map(&osdc->client->monc, CEPH_SUB_OSDMAP,
			       osdc->osdmap->epoch + 1, continuous))
		ceph_monc_renew_subs(&osdc->client->monc);
}

static void complete_request(struct ceph_osd_request *req, int err);
static void send_map_check(struct ceph_osd_request *req);

static void __submit_request(struct ceph_osd_request *req, bool wrlocked)
{
	struct ceph_osd_client *osdc = req->r_osdc;
	struct ceph_osd *osd;
	enum calc_target_result ct_res;
	bool need_send = false;
	bool promoted = false;
	bool need_abort = false;

	WARN_ON(req->r_tid);
	dout("%s req %p wrlocked %d\n", __func__, req, wrlocked);

again:
	ct_res = calc_target(osdc, &req->r_t, NULL, false);
	if (ct_res == CALC_TARGET_POOL_DNE && !wrlocked)
		goto promote;

	osd = lookup_create_osd(osdc, req->r_t.osd, wrlocked);
	if (IS_ERR(osd)) {
		WARN_ON(PTR_ERR(osd) != -EAGAIN || wrlocked);
		goto promote;
	}

	if (osdc->osdmap->epoch < osdc->epoch_barrier) {
		dout("req %p epoch %u barrier %u\n", req, osdc->osdmap->epoch,
		     osdc->epoch_barrier);
		req->r_t.paused = true;
		maybe_request_map(osdc);
	} else if ((req->r_flags & CEPH_OSD_FLAG_WRITE) &&
		   ceph_osdmap_flag(osdc, CEPH_OSDMAP_PAUSEWR)) {
		dout("req %p pausewr\n", req);
		req->r_t.paused = true;
		maybe_request_map(osdc);
	} else if ((req->r_flags & CEPH_OSD_FLAG_READ) &&
		   ceph_osdmap_flag(osdc, CEPH_OSDMAP_PAUSERD)) {
		dout("req %p pauserd\n", req);
		req->r_t.paused = true;
		maybe_request_map(osdc);
	} else if ((req->r_flags & CEPH_OSD_FLAG_WRITE) &&
		   !(req->r_flags & (CEPH_OSD_FLAG_FULL_TRY |
				     CEPH_OSD_FLAG_FULL_FORCE)) &&
		   (ceph_osdmap_flag(osdc, CEPH_OSDMAP_FULL) ||
		    pool_full(osdc, req->r_t.base_oloc.pool))) {
		dout("req %p full/pool_full\n", req);
		pr_warn_ratelimited("FULL or reached pool quota\n");
		req->r_t.paused = true;
		maybe_request_map(osdc);
		if (req->r_abort_on_full)
			need_abort = true;
	} else if (!osd_homeless(osd)) {
		need_send = true;
	} else {
		maybe_request_map(osdc);
	}

	mutex_lock(&osd->lock);
	/*
	 * Assign the tid atomically with send_request() to protect
	 * multiple writes to the same object from racing with each
	 * other, resulting in out of order ops on the OSDs.
	 */
	req->r_tid = atomic64_inc_return(&osdc->last_tid);
	link_request(osd, req);
	if (need_send)
		send_request(req);
	else if (need_abort)
		complete_request(req, -ENOSPC);
	mutex_unlock(&osd->lock);

	if (ct_res == CALC_TARGET_POOL_DNE)
		send_map_check(req);

	if (promoted)
		downgrade_write(&osdc->lock);
	return;

promote:
	up_read(&osdc->lock);
	down_write(&osdc->lock);
	wrlocked = true;
	promoted = true;
	goto again;
}

static void account_request(struct ceph_osd_request *req)
{
	WARN_ON(req->r_flags & (CEPH_OSD_FLAG_ACK | CEPH_OSD_FLAG_ONDISK));
	WARN_ON(!(req->r_flags & (CEPH_OSD_FLAG_READ | CEPH_OSD_FLAG_WRITE)));

	req->r_flags |= CEPH_OSD_FLAG_ONDISK;
	atomic_inc(&req->r_osdc->num_requests);

	req->r_start_stamp = jiffies;
}

static void submit_request(struct ceph_osd_request *req, bool wrlocked)
{
	ceph_osdc_get_request(req);
	account_request(req);
	__submit_request(req, wrlocked);
}

static void finish_request(struct ceph_osd_request *req)
{
	struct ceph_osd_client *osdc = req->r_osdc;

	WARN_ON(lookup_request_mc(&osdc->map_checks, req->r_tid));
	dout("%s req %p tid %llu\n", __func__, req, req->r_tid);

	if (req->r_osd)
		unlink_request(req->r_osd, req);
	atomic_dec(&osdc->num_requests);

	/*
	 * If an OSD has failed or returned and a request has been sent
	 * twice, it's possible to get a reply and end up here while the
	 * request message is queued for delivery.  We will ignore the
	 * reply, so not a big deal, but better to try and catch it.
	 */
	ceph_msg_revoke(req->r_request);
	ceph_msg_revoke_incoming(req->r_reply);
}

static void __complete_request(struct ceph_osd_request *req)
{
	if (req->r_callback) {
		dout("%s req %p tid %llu cb %pf result %d\n", __func__, req,
		     req->r_tid, req->r_callback, req->r_result);
		req->r_callback(req);
	}
}

/*
 * This is open-coded in handle_reply().
 */
static void complete_request(struct ceph_osd_request *req, int err)
{
	dout("%s req %p tid %llu err %d\n", __func__, req, req->r_tid, err);

	req->r_result = err;
	finish_request(req);
	__complete_request(req);
	complete_all(&req->r_completion);
	ceph_osdc_put_request(req);
}

static void cancel_map_check(struct ceph_osd_request *req)
{
	struct ceph_osd_client *osdc = req->r_osdc;
	struct ceph_osd_request *lookup_req;

	verify_osdc_wrlocked(osdc);

	lookup_req = lookup_request_mc(&osdc->map_checks, req->r_tid);
	if (!lookup_req)
		return;

	WARN_ON(lookup_req != req);
	erase_request_mc(&osdc->map_checks, req);
	ceph_osdc_put_request(req);
}

static void cancel_request(struct ceph_osd_request *req)
{
	dout("%s req %p tid %llu\n", __func__, req, req->r_tid);

	cancel_map_check(req);
	finish_request(req);
	complete_all(&req->r_completion);
	ceph_osdc_put_request(req);
}

static void abort_request(struct ceph_osd_request *req, int err)
{
	dout("%s req %p tid %llu err %d\n", __func__, req, req->r_tid, err);

	cancel_map_check(req);
	complete_request(req, err);
}

static void update_epoch_barrier(struct ceph_osd_client *osdc, u32 eb)
{
	if (likely(eb > osdc->epoch_barrier)) {
		dout("updating epoch_barrier from %u to %u\n",
				osdc->epoch_barrier, eb);
		osdc->epoch_barrier = eb;
		/* Request map if we're not to the barrier yet */
		if (eb > osdc->osdmap->epoch)
			maybe_request_map(osdc);
	}
}

void ceph_osdc_update_epoch_barrier(struct ceph_osd_client *osdc, u32 eb)
{
	down_read(&osdc->lock);
	if (unlikely(eb > osdc->epoch_barrier)) {
		up_read(&osdc->lock);
		down_write(&osdc->lock);
		update_epoch_barrier(osdc, eb);
		up_write(&osdc->lock);
	} else {
		up_read(&osdc->lock);
	}
}
EXPORT_SYMBOL(ceph_osdc_update_epoch_barrier);

/*
 * Drop all pending requests that are stalled waiting on a full condition to
 * clear, and complete them with ENOSPC as the return code. Set the
 * osdc->epoch_barrier to the latest map epoch that we've seen if any were
 * cancelled.
 */
static void ceph_osdc_abort_on_full(struct ceph_osd_client *osdc)
{
	struct rb_node *n;
	bool victims = false;

	dout("enter abort_on_full\n");

	if (!ceph_osdmap_flag(osdc, CEPH_OSDMAP_FULL) && !have_pool_full(osdc))
		goto out;

	/* Scan list and see if there is anything to abort */
	for (n = rb_first(&osdc->osds); n; n = rb_next(n)) {
		struct ceph_osd *osd = rb_entry(n, struct ceph_osd, o_node);
		struct rb_node *m;

		m = rb_first(&osd->o_requests);
		while (m) {
			struct ceph_osd_request *req = rb_entry(m,
					struct ceph_osd_request, r_node);
			m = rb_next(m);

			if (req->r_abort_on_full) {
				victims = true;
				break;
			}
		}
		if (victims)
			break;
	}

	if (!victims)
		goto out;

	/*
	 * Update the barrier to current epoch if it's behind that point,
	 * since we know we have some calls to be aborted in the tree.
	 */
	update_epoch_barrier(osdc, osdc->osdmap->epoch);

	for (n = rb_first(&osdc->osds); n; n = rb_next(n)) {
		struct ceph_osd *osd = rb_entry(n, struct ceph_osd, o_node);
		struct rb_node *m;

		m = rb_first(&osd->o_requests);
		while (m) {
			struct ceph_osd_request *req = rb_entry(m,
					struct ceph_osd_request, r_node);
			m = rb_next(m);

			if (req->r_abort_on_full &&
			    (ceph_osdmap_flag(osdc, CEPH_OSDMAP_FULL) ||
			     pool_full(osdc, req->r_t.target_oloc.pool)))
				abort_request(req, -ENOSPC);
		}
	}
out:
	dout("return abort_on_full barrier=%u\n", osdc->epoch_barrier);
}

static void check_pool_dne(struct ceph_osd_request *req)
{
	struct ceph_osd_client *osdc = req->r_osdc;
	struct ceph_osdmap *map = osdc->osdmap;

	verify_osdc_wrlocked(osdc);
	WARN_ON(!map->epoch);

	if (req->r_attempts) {
		/*
		 * We sent a request earlier, which means that
		 * previously the pool existed, and now it does not
		 * (i.e., it was deleted).
		 */
		req->r_map_dne_bound = map->epoch;
		dout("%s req %p tid %llu pool disappeared\n", __func__, req,
		     req->r_tid);
	} else {
		dout("%s req %p tid %llu map_dne_bound %u have %u\n", __func__,
		     req, req->r_tid, req->r_map_dne_bound, map->epoch);
	}

	if (req->r_map_dne_bound) {
		if (map->epoch >= req->r_map_dne_bound) {
			/* we had a new enough map */
			pr_info_ratelimited("tid %llu pool does not exist\n",
					    req->r_tid);
			complete_request(req, -ENOENT);
		}
	} else {
		send_map_check(req);
	}
}

static void map_check_cb(struct ceph_mon_generic_request *greq)
{
	struct ceph_osd_client *osdc = &greq->monc->client->osdc;
	struct ceph_osd_request *req;
	u64 tid = greq->private_data;

	WARN_ON(greq->result || !greq->u.newest);

	down_write(&osdc->lock);
	req = lookup_request_mc(&osdc->map_checks, tid);
	if (!req) {
		dout("%s tid %llu dne\n", __func__, tid);
		goto out_unlock;
	}

	dout("%s req %p tid %llu map_dne_bound %u newest %llu\n", __func__,
	     req, req->r_tid, req->r_map_dne_bound, greq->u.newest);
	if (!req->r_map_dne_bound)
		req->r_map_dne_bound = greq->u.newest;
	erase_request_mc(&osdc->map_checks, req);
	check_pool_dne(req);

	ceph_osdc_put_request(req);
out_unlock:
	up_write(&osdc->lock);
}

static void send_map_check(struct ceph_osd_request *req)
{
	struct ceph_osd_client *osdc = req->r_osdc;
	struct ceph_osd_request *lookup_req;
	int ret;

	verify_osdc_wrlocked(osdc);

	lookup_req = lookup_request_mc(&osdc->map_checks, req->r_tid);
	if (lookup_req) {
		WARN_ON(lookup_req != req);
		return;
	}

	ceph_osdc_get_request(req);
	insert_request_mc(&osdc->map_checks, req);
	ret = ceph_monc_get_version_async(&osdc->client->monc, "osdmap",
					  map_check_cb, req->r_tid);
	WARN_ON(ret);
}

/*
 * lingering requests, watch/notify v2 infrastructure
 */
static void linger_release(struct kref *kref)
{
	struct ceph_osd_linger_request *lreq =
	    container_of(kref, struct ceph_osd_linger_request, kref);

	dout("%s lreq %p reg_req %p ping_req %p\n", __func__, lreq,
	     lreq->reg_req, lreq->ping_req);
	WARN_ON(!RB_EMPTY_NODE(&lreq->node));
	WARN_ON(!RB_EMPTY_NODE(&lreq->osdc_node));
	WARN_ON(!RB_EMPTY_NODE(&lreq->mc_node));
	WARN_ON(!list_empty(&lreq->scan_item));
	WARN_ON(!list_empty(&lreq->pending_lworks));
	WARN_ON(lreq->osd);

	if (lreq->reg_req)
		ceph_osdc_put_request(lreq->reg_req);
	if (lreq->ping_req)
		ceph_osdc_put_request(lreq->ping_req);
	target_destroy(&lreq->t);
	kfree(lreq);
}

static void linger_put(struct ceph_osd_linger_request *lreq)
{
	if (lreq)
		kref_put(&lreq->kref, linger_release);
}

static struct ceph_osd_linger_request *
linger_get(struct ceph_osd_linger_request *lreq)
{
	kref_get(&lreq->kref);
	return lreq;
}

static struct ceph_osd_linger_request *
linger_alloc(struct ceph_osd_client *osdc)
{
	struct ceph_osd_linger_request *lreq;

	lreq = kzalloc(sizeof(*lreq), GFP_NOIO);
	if (!lreq)
		return NULL;

	kref_init(&lreq->kref);
	mutex_init(&lreq->lock);
	RB_CLEAR_NODE(&lreq->node);
	RB_CLEAR_NODE(&lreq->osdc_node);
	RB_CLEAR_NODE(&lreq->mc_node);
	INIT_LIST_HEAD(&lreq->scan_item);
	INIT_LIST_HEAD(&lreq->pending_lworks);
	init_completion(&lreq->reg_commit_wait);
	init_completion(&lreq->notify_finish_wait);

	lreq->osdc = osdc;
	target_init(&lreq->t);

	dout("%s lreq %p\n", __func__, lreq);
	return lreq;
}

DEFINE_RB_INSDEL_FUNCS(linger, struct ceph_osd_linger_request, linger_id, node)
DEFINE_RB_FUNCS(linger_osdc, struct ceph_osd_linger_request, linger_id, osdc_node)
DEFINE_RB_FUNCS(linger_mc, struct ceph_osd_linger_request, linger_id, mc_node)

/*
 * Create linger request <-> OSD session relation.
 *
 * @lreq has to be registered, @osd may be homeless.
 */
static void link_linger(struct ceph_osd *osd,
			struct ceph_osd_linger_request *lreq)
{
	verify_osd_locked(osd);
	WARN_ON(!lreq->linger_id || lreq->osd);
	dout("%s osd %p osd%d lreq %p linger_id %llu\n", __func__, osd,
	     osd->o_osd, lreq, lreq->linger_id);

	if (!osd_homeless(osd))
		__remove_osd_from_lru(osd);
	else
		atomic_inc(&osd->o_osdc->num_homeless);

	get_osd(osd);
	insert_linger(&osd->o_linger_requests, lreq);
	lreq->osd = osd;
}

static void unlink_linger(struct ceph_osd *osd,
			  struct ceph_osd_linger_request *lreq)
{
	verify_osd_locked(osd);
	WARN_ON(lreq->osd != osd);
	dout("%s osd %p osd%d lreq %p linger_id %llu\n", __func__, osd,
	     osd->o_osd, lreq, lreq->linger_id);

	lreq->osd = NULL;
	erase_linger(&osd->o_linger_requests, lreq);
	put_osd(osd);

	if (!osd_homeless(osd))
		maybe_move_osd_to_lru(osd);
	else
		atomic_dec(&osd->o_osdc->num_homeless);
}

static bool __linger_registered(struct ceph_osd_linger_request *lreq)
{
	verify_osdc_locked(lreq->osdc);

	return !RB_EMPTY_NODE(&lreq->osdc_node);
}

static bool linger_registered(struct ceph_osd_linger_request *lreq)
{
	struct ceph_osd_client *osdc = lreq->osdc;
	bool registered;

	down_read(&osdc->lock);
	registered = __linger_registered(lreq);
	up_read(&osdc->lock);

	return registered;
}

static void linger_register(struct ceph_osd_linger_request *lreq)
{
	struct ceph_osd_client *osdc = lreq->osdc;

	verify_osdc_wrlocked(osdc);
	WARN_ON(lreq->linger_id);

	linger_get(lreq);
	lreq->linger_id = ++osdc->last_linger_id;
	insert_linger_osdc(&osdc->linger_requests, lreq);
}

static void linger_unregister(struct ceph_osd_linger_request *lreq)
{
	struct ceph_osd_client *osdc = lreq->osdc;

	verify_osdc_wrlocked(osdc);

	erase_linger_osdc(&osdc->linger_requests, lreq);
	linger_put(lreq);
}

static void cancel_linger_request(struct ceph_osd_request *req)
{
	struct ceph_osd_linger_request *lreq = req->r_priv;

	WARN_ON(!req->r_linger);
	cancel_request(req);
	linger_put(lreq);
}

struct linger_work {
	struct work_struct work;
	struct ceph_osd_linger_request *lreq;
	struct list_head pending_item;
	unsigned long queued_stamp;

	union {
		struct {
			u64 notify_id;
			u64 notifier_id;
			void *payload; /* points into @msg front */
			size_t payload_len;

			struct ceph_msg *msg; /* for ceph_msg_put() */
		} notify;
		struct {
			int err;
		} error;
	};
};

static struct linger_work *lwork_alloc(struct ceph_osd_linger_request *lreq,
				       work_func_t workfn)
{
	struct linger_work *lwork;

	lwork = kzalloc(sizeof(*lwork), GFP_NOIO);
	if (!lwork)
		return NULL;

	INIT_WORK(&lwork->work, workfn);
	INIT_LIST_HEAD(&lwork->pending_item);
	lwork->lreq = linger_get(lreq);

	return lwork;
}

static void lwork_free(struct linger_work *lwork)
{
	struct ceph_osd_linger_request *lreq = lwork->lreq;

	mutex_lock(&lreq->lock);
	list_del(&lwork->pending_item);
	mutex_unlock(&lreq->lock);

	linger_put(lreq);
	kfree(lwork);
}

static void lwork_queue(struct linger_work *lwork)
{
	struct ceph_osd_linger_request *lreq = lwork->lreq;
	struct ceph_osd_client *osdc = lreq->osdc;

	verify_lreq_locked(lreq);
	WARN_ON(!list_empty(&lwork->pending_item));

	lwork->queued_stamp = jiffies;
	list_add_tail(&lwork->pending_item, &lreq->pending_lworks);
	queue_work(osdc->notify_wq, &lwork->work);
}

static void do_watch_notify(struct work_struct *w)
{
	struct linger_work *lwork = container_of(w, struct linger_work, work);
	struct ceph_osd_linger_request *lreq = lwork->lreq;

	if (!linger_registered(lreq)) {
		dout("%s lreq %p not registered\n", __func__, lreq);
		goto out;
	}

	WARN_ON(!lreq->is_watch);
	dout("%s lreq %p notify_id %llu notifier_id %llu payload_len %zu\n",
	     __func__, lreq, lwork->notify.notify_id, lwork->notify.notifier_id,
	     lwork->notify.payload_len);
	lreq->wcb(lreq->data, lwork->notify.notify_id, lreq->linger_id,
		  lwork->notify.notifier_id, lwork->notify.payload,
		  lwork->notify.payload_len);

out:
	ceph_msg_put(lwork->notify.msg);
	lwork_free(lwork);
}

static void do_watch_error(struct work_struct *w)
{
	struct linger_work *lwork = container_of(w, struct linger_work, work);
	struct ceph_osd_linger_request *lreq = lwork->lreq;

	if (!linger_registered(lreq)) {
		dout("%s lreq %p not registered\n", __func__, lreq);
		goto out;
	}

	dout("%s lreq %p err %d\n", __func__, lreq, lwork->error.err);
	lreq->errcb(lreq->data, lreq->linger_id, lwork->error.err);

out:
	lwork_free(lwork);
}

static void queue_watch_error(struct ceph_osd_linger_request *lreq)
{
	struct linger_work *lwork;

	lwork = lwork_alloc(lreq, do_watch_error);
	if (!lwork) {
		pr_err("failed to allocate error-lwork\n");
		return;
	}

	lwork->error.err = lreq->last_error;
	lwork_queue(lwork);
}

static void linger_reg_commit_complete(struct ceph_osd_linger_request *lreq,
				       int result)
{
	if (!completion_done(&lreq->reg_commit_wait)) {
		lreq->reg_commit_error = (result <= 0 ? result : 0);
		complete_all(&lreq->reg_commit_wait);
	}
}

static void linger_commit_cb(struct ceph_osd_request *req)
{
	struct ceph_osd_linger_request *lreq = req->r_priv;

	mutex_lock(&lreq->lock);
	dout("%s lreq %p linger_id %llu result %d\n", __func__, lreq,
	     lreq->linger_id, req->r_result);
	linger_reg_commit_complete(lreq, req->r_result);
	lreq->committed = true;

	if (!lreq->is_watch) {
		struct ceph_osd_data *osd_data =
		    osd_req_op_data(req, 0, notify, response_data);
		void *p = page_address(osd_data->pages[0]);

		WARN_ON(req->r_ops[0].op != CEPH_OSD_OP_NOTIFY ||
			osd_data->type != CEPH_OSD_DATA_TYPE_PAGES);

		/* make note of the notify_id */
		if (req->r_ops[0].outdata_len >= sizeof(u64)) {
			lreq->notify_id = ceph_decode_64(&p);
			dout("lreq %p notify_id %llu\n", lreq,
			     lreq->notify_id);
		} else {
			dout("lreq %p no notify_id\n", lreq);
		}
	}

	mutex_unlock(&lreq->lock);
	linger_put(lreq);
}

static int normalize_watch_error(int err)
{
	/*
	 * Translate ENOENT -> ENOTCONN so that a delete->disconnection
	 * notification and a failure to reconnect because we raced with
	 * the delete appear the same to the user.
	 */
	if (err == -ENOENT)
		err = -ENOTCONN;

	return err;
}

static void linger_reconnect_cb(struct ceph_osd_request *req)
{
	struct ceph_osd_linger_request *lreq = req->r_priv;

	mutex_lock(&lreq->lock);
	dout("%s lreq %p linger_id %llu result %d last_error %d\n", __func__,
	     lreq, lreq->linger_id, req->r_result, lreq->last_error);
	if (req->r_result < 0) {
		if (!lreq->last_error) {
			lreq->last_error = normalize_watch_error(req->r_result);
			queue_watch_error(lreq);
		}
	}

	mutex_unlock(&lreq->lock);
	linger_put(lreq);
}

static void send_linger(struct ceph_osd_linger_request *lreq)
{
	struct ceph_osd_request *req = lreq->reg_req;
	struct ceph_osd_req_op *op = &req->r_ops[0];

	verify_osdc_wrlocked(req->r_osdc);
	dout("%s lreq %p linger_id %llu\n", __func__, lreq, lreq->linger_id);

	if (req->r_osd)
		cancel_linger_request(req);

	request_reinit(req);
	ceph_oid_copy(&req->r_base_oid, &lreq->t.base_oid);
	ceph_oloc_copy(&req->r_base_oloc, &lreq->t.base_oloc);
	req->r_flags = lreq->t.flags;
	req->r_mtime = lreq->mtime;

	mutex_lock(&lreq->lock);
	if (lreq->is_watch && lreq->committed) {
		WARN_ON(op->op != CEPH_OSD_OP_WATCH ||
			op->watch.cookie != lreq->linger_id);
		op->watch.op = CEPH_OSD_WATCH_OP_RECONNECT;
		op->watch.gen = ++lreq->register_gen;
		dout("lreq %p reconnect register_gen %u\n", lreq,
		     op->watch.gen);
		req->r_callback = linger_reconnect_cb;
	} else {
		if (!lreq->is_watch)
			lreq->notify_id = 0;
		else
			WARN_ON(op->watch.op != CEPH_OSD_WATCH_OP_WATCH);
		dout("lreq %p register\n", lreq);
		req->r_callback = linger_commit_cb;
	}
	mutex_unlock(&lreq->lock);

	req->r_priv = linger_get(lreq);
	req->r_linger = true;

	submit_request(req, true);
}

static void linger_ping_cb(struct ceph_osd_request *req)
{
	struct ceph_osd_linger_request *lreq = req->r_priv;

	mutex_lock(&lreq->lock);
	dout("%s lreq %p linger_id %llu result %d ping_sent %lu last_error %d\n",
	     __func__, lreq, lreq->linger_id, req->r_result, lreq->ping_sent,
	     lreq->last_error);
	if (lreq->register_gen == req->r_ops[0].watch.gen) {
		if (!req->r_result) {
			lreq->watch_valid_thru = lreq->ping_sent;
		} else if (!lreq->last_error) {
			lreq->last_error = normalize_watch_error(req->r_result);
			queue_watch_error(lreq);
		}
	} else {
		dout("lreq %p register_gen %u ignoring old pong %u\n", lreq,
		     lreq->register_gen, req->r_ops[0].watch.gen);
	}

	mutex_unlock(&lreq->lock);
	linger_put(lreq);
}

static void send_linger_ping(struct ceph_osd_linger_request *lreq)
{
	struct ceph_osd_client *osdc = lreq->osdc;
	struct ceph_osd_request *req = lreq->ping_req;
	struct ceph_osd_req_op *op = &req->r_ops[0];

	if (ceph_osdmap_flag(osdc, CEPH_OSDMAP_PAUSERD)) {
		dout("%s PAUSERD\n", __func__);
		return;
	}

	lreq->ping_sent = jiffies;
	dout("%s lreq %p linger_id %llu ping_sent %lu register_gen %u\n",
	     __func__, lreq, lreq->linger_id, lreq->ping_sent,
	     lreq->register_gen);

	if (req->r_osd)
		cancel_linger_request(req);

	request_reinit(req);
	target_copy(&req->r_t, &lreq->t);

	WARN_ON(op->op != CEPH_OSD_OP_WATCH ||
		op->watch.cookie != lreq->linger_id ||
		op->watch.op != CEPH_OSD_WATCH_OP_PING);
	op->watch.gen = lreq->register_gen;
	req->r_callback = linger_ping_cb;
	req->r_priv = linger_get(lreq);
	req->r_linger = true;

	ceph_osdc_get_request(req);
	account_request(req);
	req->r_tid = atomic64_inc_return(&osdc->last_tid);
	link_request(lreq->osd, req);
	send_request(req);
}

static void linger_submit(struct ceph_osd_linger_request *lreq)
{
	struct ceph_osd_client *osdc = lreq->osdc;
	struct ceph_osd *osd;

	calc_target(osdc, &lreq->t, NULL, false);
	osd = lookup_create_osd(osdc, lreq->t.osd, true);
	link_linger(osd, lreq);

	send_linger(lreq);
}

static void cancel_linger_map_check(struct ceph_osd_linger_request *lreq)
{
	struct ceph_osd_client *osdc = lreq->osdc;
	struct ceph_osd_linger_request *lookup_lreq;

	verify_osdc_wrlocked(osdc);

	lookup_lreq = lookup_linger_mc(&osdc->linger_map_checks,
				       lreq->linger_id);
	if (!lookup_lreq)
		return;

	WARN_ON(lookup_lreq != lreq);
	erase_linger_mc(&osdc->linger_map_checks, lreq);
	linger_put(lreq);
}

/*
 * @lreq has to be both registered and linked.
 */
static void __linger_cancel(struct ceph_osd_linger_request *lreq)
{
	if (lreq->is_watch && lreq->ping_req->r_osd)
		cancel_linger_request(lreq->ping_req);
	if (lreq->reg_req->r_osd)
		cancel_linger_request(lreq->reg_req);
	cancel_linger_map_check(lreq);
	unlink_linger(lreq->osd, lreq);
	linger_unregister(lreq);
}

static void linger_cancel(struct ceph_osd_linger_request *lreq)
{
	struct ceph_osd_client *osdc = lreq->osdc;

	down_write(&osdc->lock);
	if (__linger_registered(lreq))
		__linger_cancel(lreq);
	up_write(&osdc->lock);
}

static void send_linger_map_check(struct ceph_osd_linger_request *lreq);

static void check_linger_pool_dne(struct ceph_osd_linger_request *lreq)
{
	struct ceph_osd_client *osdc = lreq->osdc;
	struct ceph_osdmap *map = osdc->osdmap;

	verify_osdc_wrlocked(osdc);
	WARN_ON(!map->epoch);

	if (lreq->register_gen) {
		lreq->map_dne_bound = map->epoch;
		dout("%s lreq %p linger_id %llu pool disappeared\n", __func__,
		     lreq, lreq->linger_id);
	} else {
		dout("%s lreq %p linger_id %llu map_dne_bound %u have %u\n",
		     __func__, lreq, lreq->linger_id, lreq->map_dne_bound,
		     map->epoch);
	}

	if (lreq->map_dne_bound) {
		if (map->epoch >= lreq->map_dne_bound) {
			/* we had a new enough map */
			pr_info("linger_id %llu pool does not exist\n",
				lreq->linger_id);
			linger_reg_commit_complete(lreq, -ENOENT);
			__linger_cancel(lreq);
		}
	} else {
		send_linger_map_check(lreq);
	}
}

static void linger_map_check_cb(struct ceph_mon_generic_request *greq)
{
	struct ceph_osd_client *osdc = &greq->monc->client->osdc;
	struct ceph_osd_linger_request *lreq;
	u64 linger_id = greq->private_data;

	WARN_ON(greq->result || !greq->u.newest);

	down_write(&osdc->lock);
	lreq = lookup_linger_mc(&osdc->linger_map_checks, linger_id);
	if (!lreq) {
		dout("%s linger_id %llu dne\n", __func__, linger_id);
		goto out_unlock;
	}

	dout("%s lreq %p linger_id %llu map_dne_bound %u newest %llu\n",
	     __func__, lreq, lreq->linger_id, lreq->map_dne_bound,
	     greq->u.newest);
	if (!lreq->map_dne_bound)
		lreq->map_dne_bound = greq->u.newest;
	erase_linger_mc(&osdc->linger_map_checks, lreq);
	check_linger_pool_dne(lreq);

	linger_put(lreq);
out_unlock:
	up_write(&osdc->lock);
}

static void send_linger_map_check(struct ceph_osd_linger_request *lreq)
{
	struct ceph_osd_client *osdc = lreq->osdc;
	struct ceph_osd_linger_request *lookup_lreq;
	int ret;

	verify_osdc_wrlocked(osdc);

	lookup_lreq = lookup_linger_mc(&osdc->linger_map_checks,
				       lreq->linger_id);
	if (lookup_lreq) {
		WARN_ON(lookup_lreq != lreq);
		return;
	}

	linger_get(lreq);
	insert_linger_mc(&osdc->linger_map_checks, lreq);
	ret = ceph_monc_get_version_async(&osdc->client->monc, "osdmap",
					  linger_map_check_cb, lreq->linger_id);
	WARN_ON(ret);
}

static int linger_reg_commit_wait(struct ceph_osd_linger_request *lreq)
{
	int ret;

	dout("%s lreq %p linger_id %llu\n", __func__, lreq, lreq->linger_id);
	ret = wait_for_completion_interruptible(&lreq->reg_commit_wait);
	return ret ?: lreq->reg_commit_error;
}

static int linger_notify_finish_wait(struct ceph_osd_linger_request *lreq)
{
	int ret;

	dout("%s lreq %p linger_id %llu\n", __func__, lreq, lreq->linger_id);
	ret = wait_for_completion_interruptible(&lreq->notify_finish_wait);
	return ret ?: lreq->notify_finish_error;
}

/*
 * Timeout callback, called every N seconds.  When 1 or more OSD
 * requests has been active for more than N seconds, we send a keepalive
 * (tag + timestamp) to its OSD to ensure any communications channel
 * reset is detected.
 */
static void handle_timeout(struct work_struct *work)
{
	struct ceph_osd_client *osdc =
		container_of(work, struct ceph_osd_client, timeout_work.work);
	struct ceph_options *opts = osdc->client->options;
	unsigned long cutoff = jiffies - opts->osd_keepalive_timeout;
	unsigned long expiry_cutoff = jiffies - opts->osd_request_timeout;
	LIST_HEAD(slow_osds);
	struct rb_node *n, *p;

	dout("%s osdc %p\n", __func__, osdc);
	down_write(&osdc->lock);

	/*
	 * ping osds that are a bit slow.  this ensures that if there
	 * is a break in the TCP connection we will notice, and reopen
	 * a connection with that osd (from the fault callback).
	 */
	for (n = rb_first(&osdc->osds); n; n = rb_next(n)) {
		struct ceph_osd *osd = rb_entry(n, struct ceph_osd, o_node);
		bool found = false;

		for (p = rb_first(&osd->o_requests); p; ) {
			struct ceph_osd_request *req =
			    rb_entry(p, struct ceph_osd_request, r_node);

			p = rb_next(p); /* abort_request() */

			if (time_before(req->r_stamp, cutoff)) {
				dout(" req %p tid %llu on osd%d is laggy\n",
				     req, req->r_tid, osd->o_osd);
				found = true;
			}
			if (opts->osd_request_timeout &&
			    time_before(req->r_start_stamp, expiry_cutoff)) {
				pr_err_ratelimited("tid %llu on osd%d timeout\n",
				       req->r_tid, osd->o_osd);
				abort_request(req, -ETIMEDOUT);
			}
		}
		for (p = rb_first(&osd->o_linger_requests); p; p = rb_next(p)) {
			struct ceph_osd_linger_request *lreq =
			    rb_entry(p, struct ceph_osd_linger_request, node);

			dout(" lreq %p linger_id %llu is served by osd%d\n",
			     lreq, lreq->linger_id, osd->o_osd);
			found = true;

			mutex_lock(&lreq->lock);
			if (lreq->is_watch && lreq->committed && !lreq->last_error)
				send_linger_ping(lreq);
			mutex_unlock(&lreq->lock);
		}

		if (found)
			list_move_tail(&osd->o_keepalive_item, &slow_osds);
	}

	if (opts->osd_request_timeout) {
		for (p = rb_first(&osdc->homeless_osd.o_requests); p; ) {
			struct ceph_osd_request *req =
			    rb_entry(p, struct ceph_osd_request, r_node);

			p = rb_next(p); /* abort_request() */

			if (time_before(req->r_start_stamp, expiry_cutoff)) {
				pr_err_ratelimited("tid %llu on osd%d timeout\n",
				       req->r_tid, osdc->homeless_osd.o_osd);
				abort_request(req, -ETIMEDOUT);
			}
		}
	}

	if (atomic_read(&osdc->num_homeless) || !list_empty(&slow_osds))
		maybe_request_map(osdc);

	while (!list_empty(&slow_osds)) {
		struct ceph_osd *osd = list_first_entry(&slow_osds,
							struct ceph_osd,
							o_keepalive_item);
		list_del_init(&osd->o_keepalive_item);
		ceph_con_keepalive(&osd->o_con);
	}

	up_write(&osdc->lock);
	schedule_delayed_work(&osdc->timeout_work,
			      osdc->client->options->osd_keepalive_timeout);
}

static void handle_osds_timeout(struct work_struct *work)
{
	struct ceph_osd_client *osdc =
		container_of(work, struct ceph_osd_client,
			     osds_timeout_work.work);
	unsigned long delay = osdc->client->options->osd_idle_ttl / 4;
	struct ceph_osd *osd, *nosd;

	dout("%s osdc %p\n", __func__, osdc);
	down_write(&osdc->lock);
	list_for_each_entry_safe(osd, nosd, &osdc->osd_lru, o_osd_lru) {
		if (time_before(jiffies, osd->lru_ttl))
			break;

		WARN_ON(!RB_EMPTY_ROOT(&osd->o_requests));
		WARN_ON(!RB_EMPTY_ROOT(&osd->o_linger_requests));
		close_osd(osd);
	}

	up_write(&osdc->lock);
	schedule_delayed_work(&osdc->osds_timeout_work,
			      round_jiffies_relative(delay));
}

static int ceph_oloc_decode(void **p, void *end,
			    struct ceph_object_locator *oloc)
{
	u8 struct_v, struct_cv;
	u32 len;
	void *struct_end;
	int ret = 0;

	ceph_decode_need(p, end, 1 + 1 + 4, e_inval);
	struct_v = ceph_decode_8(p);
	struct_cv = ceph_decode_8(p);
	if (struct_v < 3) {
		pr_warn("got v %d < 3 cv %d of ceph_object_locator\n",
			struct_v, struct_cv);
		goto e_inval;
	}
	if (struct_cv > 6) {
		pr_warn("got v %d cv %d > 6 of ceph_object_locator\n",
			struct_v, struct_cv);
		goto e_inval;
	}
	len = ceph_decode_32(p);
	ceph_decode_need(p, end, len, e_inval);
	struct_end = *p + len;

	oloc->pool = ceph_decode_64(p);
	*p += 4; /* skip preferred */

	len = ceph_decode_32(p);
	if (len > 0) {
		pr_warn("ceph_object_locator::key is set\n");
		goto e_inval;
	}

	if (struct_v >= 5) {
		bool changed = false;

		len = ceph_decode_32(p);
		if (len > 0) {
			ceph_decode_need(p, end, len, e_inval);
			if (!oloc->pool_ns ||
			    ceph_compare_string(oloc->pool_ns, *p, len))
				changed = true;
			*p += len;
		} else {
			if (oloc->pool_ns)
				changed = true;
		}
		if (changed) {
			/* redirect changes namespace */
			pr_warn("ceph_object_locator::nspace is changed\n");
			goto e_inval;
		}
	}

	if (struct_v >= 6) {
		s64 hash = ceph_decode_64(p);
		if (hash != -1) {
			pr_warn("ceph_object_locator::hash is set\n");
			goto e_inval;
		}
	}

	/* skip the rest */
	*p = struct_end;
out:
	return ret;

e_inval:
	ret = -EINVAL;
	goto out;
}

static int ceph_redirect_decode(void **p, void *end,
				struct ceph_request_redirect *redir)
{
	u8 struct_v, struct_cv;
	u32 len;
	void *struct_end;
	int ret;

	ceph_decode_need(p, end, 1 + 1 + 4, e_inval);
	struct_v = ceph_decode_8(p);
	struct_cv = ceph_decode_8(p);
	if (struct_cv > 1) {
		pr_warn("got v %d cv %d > 1 of ceph_request_redirect\n",
			struct_v, struct_cv);
		goto e_inval;
	}
	len = ceph_decode_32(p);
	ceph_decode_need(p, end, len, e_inval);
	struct_end = *p + len;

	ret = ceph_oloc_decode(p, end, &redir->oloc);
	if (ret)
		goto out;

	len = ceph_decode_32(p);
	if (len > 0) {
		pr_warn("ceph_request_redirect::object_name is set\n");
		goto e_inval;
	}

	len = ceph_decode_32(p);
	*p += len; /* skip osd_instructions */

	/* skip the rest */
	*p = struct_end;
out:
	return ret;

e_inval:
	ret = -EINVAL;
	goto out;
}

struct MOSDOpReply {
	struct ceph_pg pgid;
	u64 flags;
	int result;
	u32 epoch;
	int num_ops;
	u32 outdata_len[CEPH_OSD_MAX_OPS];
	s32 rval[CEPH_OSD_MAX_OPS];
	int retry_attempt;
	struct ceph_eversion replay_version;
	u64 user_version;
	struct ceph_request_redirect redirect;
};

static int decode_MOSDOpReply(const struct ceph_msg *msg, struct MOSDOpReply *m)
{
	void *p = msg->front.iov_base;
	void *const end = p + msg->front.iov_len;
	u16 version = le16_to_cpu(msg->hdr.version);
	struct ceph_eversion bad_replay_version;
	u8 decode_redir;
	u32 len;
	int ret;
	int i;

	ceph_decode_32_safe(&p, end, len, e_inval);
	ceph_decode_need(&p, end, len, e_inval);
	p += len; /* skip oid */

	ret = ceph_decode_pgid(&p, end, &m->pgid);
	if (ret)
		return ret;

	ceph_decode_64_safe(&p, end, m->flags, e_inval);
	ceph_decode_32_safe(&p, end, m->result, e_inval);
	ceph_decode_need(&p, end, sizeof(bad_replay_version), e_inval);
	memcpy(&bad_replay_version, p, sizeof(bad_replay_version));
	p += sizeof(bad_replay_version);
	ceph_decode_32_safe(&p, end, m->epoch, e_inval);

	ceph_decode_32_safe(&p, end, m->num_ops, e_inval);
	if (m->num_ops > ARRAY_SIZE(m->outdata_len))
		goto e_inval;

	ceph_decode_need(&p, end, m->num_ops * sizeof(struct ceph_osd_op),
			 e_inval);
	for (i = 0; i < m->num_ops; i++) {
		struct ceph_osd_op *op = p;

		m->outdata_len[i] = le32_to_cpu(op->payload_len);
		p += sizeof(*op);
	}

	ceph_decode_32_safe(&p, end, m->retry_attempt, e_inval);
	for (i = 0; i < m->num_ops; i++)
		ceph_decode_32_safe(&p, end, m->rval[i], e_inval);

	if (version >= 5) {
		ceph_decode_need(&p, end, sizeof(m->replay_version), e_inval);
		memcpy(&m->replay_version, p, sizeof(m->replay_version));
		p += sizeof(m->replay_version);
		ceph_decode_64_safe(&p, end, m->user_version, e_inval);
	} else {
		m->replay_version = bad_replay_version; /* struct */
		m->user_version = le64_to_cpu(m->replay_version.version);
	}

	if (version >= 6) {
		if (version >= 7)
			ceph_decode_8_safe(&p, end, decode_redir, e_inval);
		else
			decode_redir = 1;
	} else {
		decode_redir = 0;
	}

	if (decode_redir) {
		ret = ceph_redirect_decode(&p, end, &m->redirect);
		if (ret)
			return ret;
	} else {
		ceph_oloc_init(&m->redirect.oloc);
	}

	return 0;

e_inval:
	return -EINVAL;
}

/*
 * Handle MOSDOpReply.  Set ->r_result and call the callback if it is
 * specified.
 */
static void handle_reply(struct ceph_osd *osd, struct ceph_msg *msg)
{
	struct ceph_osd_client *osdc = osd->o_osdc;
	struct ceph_osd_request *req;
	struct MOSDOpReply m;
	u64 tid = le64_to_cpu(msg->hdr.tid);
	u32 data_len = 0;
	int ret;
	int i;

	dout("%s msg %p tid %llu\n", __func__, msg, tid);

	down_read(&osdc->lock);
	if (!osd_registered(osd)) {
		dout("%s osd%d unknown\n", __func__, osd->o_osd);
		goto out_unlock_osdc;
	}
	WARN_ON(osd->o_osd != le64_to_cpu(msg->hdr.src.num));

	mutex_lock(&osd->lock);
	req = lookup_request(&osd->o_requests, tid);
	if (!req) {
		dout("%s osd%d tid %llu unknown\n", __func__, osd->o_osd, tid);
		goto out_unlock_session;
	}

	m.redirect.oloc.pool_ns = req->r_t.target_oloc.pool_ns;
	ret = decode_MOSDOpReply(msg, &m);
	m.redirect.oloc.pool_ns = NULL;
	if (ret) {
		pr_err("failed to decode MOSDOpReply for tid %llu: %d\n",
		       req->r_tid, ret);
		ceph_msg_dump(msg);
		goto fail_request;
	}
	dout("%s req %p tid %llu flags 0x%llx pgid %llu.%x epoch %u attempt %d v %u'%llu uv %llu\n",
	     __func__, req, req->r_tid, m.flags, m.pgid.pool, m.pgid.seed,
	     m.epoch, m.retry_attempt, le32_to_cpu(m.replay_version.epoch),
	     le64_to_cpu(m.replay_version.version), m.user_version);

	if (m.retry_attempt >= 0) {
		if (m.retry_attempt != req->r_attempts - 1) {
			dout("req %p tid %llu retry_attempt %d != %d, ignoring\n",
			     req, req->r_tid, m.retry_attempt,
			     req->r_attempts - 1);
			goto out_unlock_session;
		}
	} else {
		WARN_ON(1); /* MOSDOpReply v4 is assumed */
	}

	if (!ceph_oloc_empty(&m.redirect.oloc)) {
		dout("req %p tid %llu redirect pool %lld\n", req, req->r_tid,
		     m.redirect.oloc.pool);
		unlink_request(osd, req);
		mutex_unlock(&osd->lock);

		/*
		 * Not ceph_oloc_copy() - changing pool_ns is not
		 * supported.
		 */
		req->r_t.target_oloc.pool = m.redirect.oloc.pool;
		req->r_flags |= CEPH_OSD_FLAG_REDIRECTED;
		req->r_tid = 0;
		__submit_request(req, false);
		goto out_unlock_osdc;
	}

	if (m.num_ops != req->r_num_ops) {
		pr_err("num_ops %d != %d for tid %llu\n", m.num_ops,
		       req->r_num_ops, req->r_tid);
		goto fail_request;
	}
	for (i = 0; i < req->r_num_ops; i++) {
		dout(" req %p tid %llu op %d rval %d len %u\n", req,
		     req->r_tid, i, m.rval[i], m.outdata_len[i]);
		req->r_ops[i].rval = m.rval[i];
		req->r_ops[i].outdata_len = m.outdata_len[i];
		data_len += m.outdata_len[i];
	}
	if (data_len != le32_to_cpu(msg->hdr.data_len)) {
		pr_err("sum of lens %u != %u for tid %llu\n", data_len,
		       le32_to_cpu(msg->hdr.data_len), req->r_tid);
		goto fail_request;
	}
	dout("%s req %p tid %llu result %d data_len %u\n", __func__,
	     req, req->r_tid, m.result, data_len);

	/*
	 * Since we only ever request ONDISK, we should only ever get
	 * one (type of) reply back.
	 */
	WARN_ON(!(m.flags & CEPH_OSD_FLAG_ONDISK));
	req->r_result = m.result ?: data_len;
	finish_request(req);
	mutex_unlock(&osd->lock);
	up_read(&osdc->lock);

	__complete_request(req);
	complete_all(&req->r_completion);
	ceph_osdc_put_request(req);
	return;

fail_request:
	complete_request(req, -EIO);
out_unlock_session:
	mutex_unlock(&osd->lock);
out_unlock_osdc:
	up_read(&osdc->lock);
}

static void set_pool_was_full(struct ceph_osd_client *osdc)
{
	struct rb_node *n;

	for (n = rb_first(&osdc->osdmap->pg_pools); n; n = rb_next(n)) {
		struct ceph_pg_pool_info *pi =
		    rb_entry(n, struct ceph_pg_pool_info, node);

		pi->was_full = __pool_full(pi);
	}
}

static bool pool_cleared_full(struct ceph_osd_client *osdc, s64 pool_id)
{
	struct ceph_pg_pool_info *pi;

	pi = ceph_pg_pool_by_id(osdc->osdmap, pool_id);
	if (!pi)
		return false;

	return pi->was_full && !__pool_full(pi);
}

static enum calc_target_result
recalc_linger_target(struct ceph_osd_linger_request *lreq)
{
	struct ceph_osd_client *osdc = lreq->osdc;
	enum calc_target_result ct_res;

	ct_res = calc_target(osdc, &lreq->t, NULL, true);
	if (ct_res == CALC_TARGET_NEED_RESEND) {
		struct ceph_osd *osd;

		osd = lookup_create_osd(osdc, lreq->t.osd, true);
		if (osd != lreq->osd) {
			unlink_linger(lreq->osd, lreq);
			link_linger(osd, lreq);
		}
	}

	return ct_res;
}

/*
 * Requeue requests whose mapping to an OSD has changed.
 */
static void scan_requests(struct ceph_osd *osd,
			  bool force_resend,
			  bool cleared_full,
			  bool check_pool_cleared_full,
			  struct rb_root *need_resend,
			  struct list_head *need_resend_linger)
{
	struct ceph_osd_client *osdc = osd->o_osdc;
	struct rb_node *n;
	bool force_resend_writes;

	for (n = rb_first(&osd->o_linger_requests); n; ) {
		struct ceph_osd_linger_request *lreq =
		    rb_entry(n, struct ceph_osd_linger_request, node);
		enum calc_target_result ct_res;

		n = rb_next(n); /* recalc_linger_target() */

		dout("%s lreq %p linger_id %llu\n", __func__, lreq,
		     lreq->linger_id);
		ct_res = recalc_linger_target(lreq);
		switch (ct_res) {
		case CALC_TARGET_NO_ACTION:
			force_resend_writes = cleared_full ||
			    (check_pool_cleared_full &&
			     pool_cleared_full(osdc, lreq->t.base_oloc.pool));
			if (!force_resend && !force_resend_writes)
				break;

			/* fall through */
		case CALC_TARGET_NEED_RESEND:
			cancel_linger_map_check(lreq);
			/*
			 * scan_requests() for the previous epoch(s)
			 * may have already added it to the list, since
			 * it's not unlinked here.
			 */
			if (list_empty(&lreq->scan_item))
				list_add_tail(&lreq->scan_item, need_resend_linger);
			break;
		case CALC_TARGET_POOL_DNE:
			list_del_init(&lreq->scan_item);
			check_linger_pool_dne(lreq);
			break;
		}
	}

	for (n = rb_first(&osd->o_requests); n; ) {
		struct ceph_osd_request *req =
		    rb_entry(n, struct ceph_osd_request, r_node);
		enum calc_target_result ct_res;

		n = rb_next(n); /* unlink_request(), check_pool_dne() */

		dout("%s req %p tid %llu\n", __func__, req, req->r_tid);
		ct_res = calc_target(osdc, &req->r_t, &req->r_osd->o_con,
				     false);
		switch (ct_res) {
		case CALC_TARGET_NO_ACTION:
			force_resend_writes = cleared_full ||
			    (check_pool_cleared_full &&
			     pool_cleared_full(osdc, req->r_t.base_oloc.pool));
			if (!force_resend &&
			    (!(req->r_flags & CEPH_OSD_FLAG_WRITE) ||
			     !force_resend_writes))
				break;

			/* fall through */
		case CALC_TARGET_NEED_RESEND:
			cancel_map_check(req);
			unlink_request(osd, req);
			insert_request(need_resend, req);
			break;
		case CALC_TARGET_POOL_DNE:
			check_pool_dne(req);
			break;
		}
	}
}

static int handle_one_map(struct ceph_osd_client *osdc,
			  void *p, void *end, bool incremental,
			  struct rb_root *need_resend,
			  struct list_head *need_resend_linger)
{
	struct ceph_osdmap *newmap;
	struct rb_node *n;
	bool skipped_map = false;
	bool was_full;

	was_full = ceph_osdmap_flag(osdc, CEPH_OSDMAP_FULL);
	set_pool_was_full(osdc);

	if (incremental)
		newmap = osdmap_apply_incremental(&p, end, osdc->osdmap);
	else
		newmap = ceph_osdmap_decode(&p, end);
	if (IS_ERR(newmap))
		return PTR_ERR(newmap);

	if (newmap != osdc->osdmap) {
		/*
		 * Preserve ->was_full before destroying the old map.
		 * For pools that weren't in the old map, ->was_full
		 * should be false.
		 */
		for (n = rb_first(&newmap->pg_pools); n; n = rb_next(n)) {
			struct ceph_pg_pool_info *pi =
			    rb_entry(n, struct ceph_pg_pool_info, node);
			struct ceph_pg_pool_info *old_pi;

			old_pi = ceph_pg_pool_by_id(osdc->osdmap, pi->id);
			if (old_pi)
				pi->was_full = old_pi->was_full;
			else
				WARN_ON(pi->was_full);
		}

		if (osdc->osdmap->epoch &&
		    osdc->osdmap->epoch + 1 < newmap->epoch) {
			WARN_ON(incremental);
			skipped_map = true;
		}

		ceph_osdmap_destroy(osdc->osdmap);
		osdc->osdmap = newmap;
	}

	was_full &= !ceph_osdmap_flag(osdc, CEPH_OSDMAP_FULL);
	scan_requests(&osdc->homeless_osd, skipped_map, was_full, true,
		      need_resend, need_resend_linger);

	for (n = rb_first(&osdc->osds); n; ) {
		struct ceph_osd *osd = rb_entry(n, struct ceph_osd, o_node);

		n = rb_next(n); /* close_osd() */

		scan_requests(osd, skipped_map, was_full, true, need_resend,
			      need_resend_linger);
		if (!ceph_osd_is_up(osdc->osdmap, osd->o_osd) ||
		    memcmp(&osd->o_con.peer_addr,
			   ceph_osd_addr(osdc->osdmap, osd->o_osd),
			   sizeof(struct ceph_entity_addr)))
			close_osd(osd);
	}

	return 0;
}

static void kick_requests(struct ceph_osd_client *osdc,
			  struct rb_root *need_resend,
			  struct list_head *need_resend_linger)
{
	struct ceph_osd_linger_request *lreq, *nlreq;
	enum calc_target_result ct_res;
	struct rb_node *n;

	/* make sure need_resend targets reflect latest map */
	for (n = rb_first(need_resend); n; ) {
		struct ceph_osd_request *req =
		    rb_entry(n, struct ceph_osd_request, r_node);

		n = rb_next(n);

		if (req->r_t.epoch < osdc->osdmap->epoch) {
			ct_res = calc_target(osdc, &req->r_t, NULL, false);
			if (ct_res == CALC_TARGET_POOL_DNE) {
				erase_request(need_resend, req);
				check_pool_dne(req);
			}
		}
	}

	for (n = rb_first(need_resend); n; ) {
		struct ceph_osd_request *req =
		    rb_entry(n, struct ceph_osd_request, r_node);
		struct ceph_osd *osd;

		n = rb_next(n);
		erase_request(need_resend, req); /* before link_request() */

		osd = lookup_create_osd(osdc, req->r_t.osd, true);
		link_request(osd, req);
		if (!req->r_linger) {
			if (!osd_homeless(osd) && !req->r_t.paused)
				send_request(req);
		} else {
			cancel_linger_request(req);
		}
	}

	list_for_each_entry_safe(lreq, nlreq, need_resend_linger, scan_item) {
		if (!osd_homeless(lreq->osd))
			send_linger(lreq);

		list_del_init(&lreq->scan_item);
	}
}

/*
 * Process updated osd map.
 *
 * The message contains any number of incremental and full maps, normally
 * indicating some sort of topology change in the cluster.  Kick requests
 * off to different OSDs as needed.
 */
void ceph_osdc_handle_map(struct ceph_osd_client *osdc, struct ceph_msg *msg)
{
	void *p = msg->front.iov_base;
	void *const end = p + msg->front.iov_len;
	u32 nr_maps, maplen;
	u32 epoch;
	struct ceph_fsid fsid;
	struct rb_root need_resend = RB_ROOT;
	LIST_HEAD(need_resend_linger);
	bool handled_incremental = false;
	bool was_pauserd, was_pausewr;
	bool pauserd, pausewr;
	int err;

	dout("%s have %u\n", __func__, osdc->osdmap->epoch);
	down_write(&osdc->lock);

	/* verify fsid */
	ceph_decode_need(&p, end, sizeof(fsid), bad);
	ceph_decode_copy(&p, &fsid, sizeof(fsid));
	if (ceph_check_fsid(osdc->client, &fsid) < 0)
		goto bad;

	was_pauserd = ceph_osdmap_flag(osdc, CEPH_OSDMAP_PAUSERD);
	was_pausewr = ceph_osdmap_flag(osdc, CEPH_OSDMAP_PAUSEWR) ||
		      ceph_osdmap_flag(osdc, CEPH_OSDMAP_FULL) ||
		      have_pool_full(osdc);

	/* incremental maps */
	ceph_decode_32_safe(&p, end, nr_maps, bad);
	dout(" %d inc maps\n", nr_maps);
	while (nr_maps > 0) {
		ceph_decode_need(&p, end, 2*sizeof(u32), bad);
		epoch = ceph_decode_32(&p);
		maplen = ceph_decode_32(&p);
		ceph_decode_need(&p, end, maplen, bad);
		if (osdc->osdmap->epoch &&
		    osdc->osdmap->epoch + 1 == epoch) {
			dout("applying incremental map %u len %d\n",
			     epoch, maplen);
			err = handle_one_map(osdc, p, p + maplen, true,
					     &need_resend, &need_resend_linger);
			if (err)
				goto bad;
			handled_incremental = true;
		} else {
			dout("ignoring incremental map %u len %d\n",
			     epoch, maplen);
		}
		p += maplen;
		nr_maps--;
	}
	if (handled_incremental)
		goto done;

	/* full maps */
	ceph_decode_32_safe(&p, end, nr_maps, bad);
	dout(" %d full maps\n", nr_maps);
	while (nr_maps) {
		ceph_decode_need(&p, end, 2*sizeof(u32), bad);
		epoch = ceph_decode_32(&p);
		maplen = ceph_decode_32(&p);
		ceph_decode_need(&p, end, maplen, bad);
		if (nr_maps > 1) {
			dout("skipping non-latest full map %u len %d\n",
			     epoch, maplen);
		} else if (osdc->osdmap->epoch >= epoch) {
			dout("skipping full map %u len %d, "
			     "older than our %u\n", epoch, maplen,
			     osdc->osdmap->epoch);
		} else {
			dout("taking full map %u len %d\n", epoch, maplen);
			err = handle_one_map(osdc, p, p + maplen, false,
					     &need_resend, &need_resend_linger);
			if (err)
				goto bad;
		}
		p += maplen;
		nr_maps--;
	}

done:
	/*
	 * subscribe to subsequent osdmap updates if full to ensure
	 * we find out when we are no longer full and stop returning
	 * ENOSPC.
	 */
	pauserd = ceph_osdmap_flag(osdc, CEPH_OSDMAP_PAUSERD);
	pausewr = ceph_osdmap_flag(osdc, CEPH_OSDMAP_PAUSEWR) ||
		  ceph_osdmap_flag(osdc, CEPH_OSDMAP_FULL) ||
		  have_pool_full(osdc);
	if (was_pauserd || was_pausewr || pauserd || pausewr ||
	    osdc->osdmap->epoch < osdc->epoch_barrier)
		maybe_request_map(osdc);

	kick_requests(osdc, &need_resend, &need_resend_linger);

	ceph_osdc_abort_on_full(osdc);
	ceph_monc_got_map(&osdc->client->monc, CEPH_SUB_OSDMAP,
			  osdc->osdmap->epoch);
	up_write(&osdc->lock);
	wake_up_all(&osdc->client->auth_wq);
	return;

bad:
	pr_err("osdc handle_map corrupt msg\n");
	ceph_msg_dump(msg);
	up_write(&osdc->lock);
}

/*
 * Resubmit requests pending on the given osd.
 */
static void kick_osd_requests(struct ceph_osd *osd)
{
	struct rb_node *n;

	clear_backoffs(osd);

	for (n = rb_first(&osd->o_requests); n; ) {
		struct ceph_osd_request *req =
		    rb_entry(n, struct ceph_osd_request, r_node);

		n = rb_next(n); /* cancel_linger_request() */

		if (!req->r_linger) {
			if (!req->r_t.paused)
				send_request(req);
		} else {
			cancel_linger_request(req);
		}
	}
	for (n = rb_first(&osd->o_linger_requests); n; n = rb_next(n)) {
		struct ceph_osd_linger_request *lreq =
		    rb_entry(n, struct ceph_osd_linger_request, node);

		send_linger(lreq);
	}
}

/*
 * If the osd connection drops, we need to resubmit all requests.
 */
static void osd_fault(struct ceph_connection *con)
{
	struct ceph_osd *osd = con->private;
	struct ceph_osd_client *osdc = osd->o_osdc;

	dout("%s osd %p osd%d\n", __func__, osd, osd->o_osd);

	down_write(&osdc->lock);
	if (!osd_registered(osd)) {
		dout("%s osd%d unknown\n", __func__, osd->o_osd);
		goto out_unlock;
	}

	if (!reopen_osd(osd))
		kick_osd_requests(osd);
	maybe_request_map(osdc);

out_unlock:
	up_write(&osdc->lock);
}

struct MOSDBackoff {
	struct ceph_spg spgid;
	u32 map_epoch;
	u8 op;
	u64 id;
	struct ceph_hobject_id *begin;
	struct ceph_hobject_id *end;
};

static int decode_MOSDBackoff(const struct ceph_msg *msg, struct MOSDBackoff *m)
{
	void *p = msg->front.iov_base;
	void *const end = p + msg->front.iov_len;
	u8 struct_v;
	u32 struct_len;
	int ret;

	ret = ceph_start_decoding(&p, end, 1, "spg_t", &struct_v, &struct_len);
	if (ret)
		return ret;

	ret = ceph_decode_pgid(&p, end, &m->spgid.pgid);
	if (ret)
		return ret;

	ceph_decode_8_safe(&p, end, m->spgid.shard, e_inval);
	ceph_decode_32_safe(&p, end, m->map_epoch, e_inval);
	ceph_decode_8_safe(&p, end, m->op, e_inval);
	ceph_decode_64_safe(&p, end, m->id, e_inval);

	m->begin = kzalloc(sizeof(*m->begin), GFP_NOIO);
	if (!m->begin)
		return -ENOMEM;

	ret = decode_hoid(&p, end, m->begin);
	if (ret) {
		free_hoid(m->begin);
		return ret;
	}

	m->end = kzalloc(sizeof(*m->end), GFP_NOIO);
	if (!m->end) {
		free_hoid(m->begin);
		return -ENOMEM;
	}

	ret = decode_hoid(&p, end, m->end);
	if (ret) {
		free_hoid(m->begin);
		free_hoid(m->end);
		return ret;
	}

	return 0;

e_inval:
	return -EINVAL;
}

static struct ceph_msg *create_backoff_message(
				const struct ceph_osd_backoff *backoff,
				u32 map_epoch)
{
	struct ceph_msg *msg;
	void *p, *end;
	int msg_size;

	msg_size = CEPH_ENCODING_START_BLK_LEN +
			CEPH_PGID_ENCODING_LEN + 1; /* spgid */
	msg_size += 4 + 1 + 8; /* map_epoch, op, id */
	msg_size += CEPH_ENCODING_START_BLK_LEN +
			hoid_encoding_size(backoff->begin);
	msg_size += CEPH_ENCODING_START_BLK_LEN +
			hoid_encoding_size(backoff->end);

	msg = ceph_msg_new(CEPH_MSG_OSD_BACKOFF, msg_size, GFP_NOIO, true);
	if (!msg)
		return NULL;

	p = msg->front.iov_base;
	end = p + msg->front_alloc_len;

	encode_spgid(&p, &backoff->spgid);
	ceph_encode_32(&p, map_epoch);
	ceph_encode_8(&p, CEPH_OSD_BACKOFF_OP_ACK_BLOCK);
	ceph_encode_64(&p, backoff->id);
	encode_hoid(&p, end, backoff->begin);
	encode_hoid(&p, end, backoff->end);
	BUG_ON(p != end);

	msg->front.iov_len = p - msg->front.iov_base;
	msg->hdr.version = cpu_to_le16(1); /* MOSDBackoff v1 */
	msg->hdr.front_len = cpu_to_le32(msg->front.iov_len);

	return msg;
}

static void handle_backoff_block(struct ceph_osd *osd, struct MOSDBackoff *m)
{
	struct ceph_spg_mapping *spg;
	struct ceph_osd_backoff *backoff;
	struct ceph_msg *msg;

	dout("%s osd%d spgid %llu.%xs%d id %llu\n", __func__, osd->o_osd,
	     m->spgid.pgid.pool, m->spgid.pgid.seed, m->spgid.shard, m->id);

	spg = lookup_spg_mapping(&osd->o_backoff_mappings, &m->spgid);
	if (!spg) {
		spg = alloc_spg_mapping();
		if (!spg) {
			pr_err("%s failed to allocate spg\n", __func__);
			return;
		}
		spg->spgid = m->spgid; /* struct */
		insert_spg_mapping(&osd->o_backoff_mappings, spg);
	}

	backoff = alloc_backoff();
	if (!backoff) {
		pr_err("%s failed to allocate backoff\n", __func__);
		return;
	}
	backoff->spgid = m->spgid; /* struct */
	backoff->id = m->id;
	backoff->begin = m->begin;
	m->begin = NULL; /* backoff now owns this */
	backoff->end = m->end;
	m->end = NULL;   /* ditto */

	insert_backoff(&spg->backoffs, backoff);
	insert_backoff_by_id(&osd->o_backoffs_by_id, backoff);

	/*
	 * Ack with original backoff's epoch so that the OSD can
	 * discard this if there was a PG split.
	 */
	msg = create_backoff_message(backoff, m->map_epoch);
	if (!msg) {
		pr_err("%s failed to allocate msg\n", __func__);
		return;
	}
	ceph_con_send(&osd->o_con, msg);
}

static bool target_contained_by(const struct ceph_osd_request_target *t,
				const struct ceph_hobject_id *begin,
				const struct ceph_hobject_id *end)
{
	struct ceph_hobject_id hoid;
	int cmp;

	hoid_fill_from_target(&hoid, t);
	cmp = hoid_compare(&hoid, begin);
	return !cmp || (cmp > 0 && hoid_compare(&hoid, end) < 0);
}

static void handle_backoff_unblock(struct ceph_osd *osd,
				   const struct MOSDBackoff *m)
{
	struct ceph_spg_mapping *spg;
	struct ceph_osd_backoff *backoff;
	struct rb_node *n;

	dout("%s osd%d spgid %llu.%xs%d id %llu\n", __func__, osd->o_osd,
	     m->spgid.pgid.pool, m->spgid.pgid.seed, m->spgid.shard, m->id);

	backoff = lookup_backoff_by_id(&osd->o_backoffs_by_id, m->id);
	if (!backoff) {
		pr_err("%s osd%d spgid %llu.%xs%d id %llu backoff dne\n",
		       __func__, osd->o_osd, m->spgid.pgid.pool,
		       m->spgid.pgid.seed, m->spgid.shard, m->id);
		return;
	}

	if (hoid_compare(backoff->begin, m->begin) &&
	    hoid_compare(backoff->end, m->end)) {
		pr_err("%s osd%d spgid %llu.%xs%d id %llu bad range?\n",
		       __func__, osd->o_osd, m->spgid.pgid.pool,
		       m->spgid.pgid.seed, m->spgid.shard, m->id);
		/* unblock it anyway... */
	}

	spg = lookup_spg_mapping(&osd->o_backoff_mappings, &backoff->spgid);
	BUG_ON(!spg);

	erase_backoff(&spg->backoffs, backoff);
	erase_backoff_by_id(&osd->o_backoffs_by_id, backoff);
	free_backoff(backoff);

	if (RB_EMPTY_ROOT(&spg->backoffs)) {
		erase_spg_mapping(&osd->o_backoff_mappings, spg);
		free_spg_mapping(spg);
	}

	for (n = rb_first(&osd->o_requests); n; n = rb_next(n)) {
		struct ceph_osd_request *req =
		    rb_entry(n, struct ceph_osd_request, r_node);

		if (!ceph_spg_compare(&req->r_t.spgid, &m->spgid)) {
			/*
			 * Match against @m, not @backoff -- the PG may
			 * have split on the OSD.
			 */
			if (target_contained_by(&req->r_t, m->begin, m->end)) {
				/*
				 * If no other installed backoff applies,
				 * resend.
				 */
				send_request(req);
			}
		}
	}
}

static void handle_backoff(struct ceph_osd *osd, struct ceph_msg *msg)
{
	struct ceph_osd_client *osdc = osd->o_osdc;
	struct MOSDBackoff m;
	int ret;

	down_read(&osdc->lock);
	if (!osd_registered(osd)) {
		dout("%s osd%d unknown\n", __func__, osd->o_osd);
		up_read(&osdc->lock);
		return;
	}
	WARN_ON(osd->o_osd != le64_to_cpu(msg->hdr.src.num));

	mutex_lock(&osd->lock);
	ret = decode_MOSDBackoff(msg, &m);
	if (ret) {
		pr_err("failed to decode MOSDBackoff: %d\n", ret);
		ceph_msg_dump(msg);
		goto out_unlock;
	}

	switch (m.op) {
	case CEPH_OSD_BACKOFF_OP_BLOCK:
		handle_backoff_block(osd, &m);
		break;
	case CEPH_OSD_BACKOFF_OP_UNBLOCK:
		handle_backoff_unblock(osd, &m);
		break;
	default:
		pr_err("%s osd%d unknown op %d\n", __func__, osd->o_osd, m.op);
	}

	free_hoid(m.begin);
	free_hoid(m.end);

out_unlock:
	mutex_unlock(&osd->lock);
	up_read(&osdc->lock);
}

/*
 * Process osd watch notifications
 */
static void handle_watch_notify(struct ceph_osd_client *osdc,
				struct ceph_msg *msg)
{
	void *p = msg->front.iov_base;
	void *const end = p + msg->front.iov_len;
	struct ceph_osd_linger_request *lreq;
	struct linger_work *lwork;
	u8 proto_ver, opcode;
	u64 cookie, notify_id;
	u64 notifier_id = 0;
	s32 return_code = 0;
	void *payload = NULL;
	u32 payload_len = 0;

	ceph_decode_8_safe(&p, end, proto_ver, bad);
	ceph_decode_8_safe(&p, end, opcode, bad);
	ceph_decode_64_safe(&p, end, cookie, bad);
	p += 8; /* skip ver */
	ceph_decode_64_safe(&p, end, notify_id, bad);

	if (proto_ver >= 1) {
		ceph_decode_32_safe(&p, end, payload_len, bad);
		ceph_decode_need(&p, end, payload_len, bad);
		payload = p;
		p += payload_len;
	}

	if (le16_to_cpu(msg->hdr.version) >= 2)
		ceph_decode_32_safe(&p, end, return_code, bad);

	if (le16_to_cpu(msg->hdr.version) >= 3)
		ceph_decode_64_safe(&p, end, notifier_id, bad);

	down_read(&osdc->lock);
	lreq = lookup_linger_osdc(&osdc->linger_requests, cookie);
	if (!lreq) {
		dout("%s opcode %d cookie %llu dne\n", __func__, opcode,
		     cookie);
		goto out_unlock_osdc;
	}

	mutex_lock(&lreq->lock);
	dout("%s opcode %d cookie %llu lreq %p is_watch %d\n", __func__,
	     opcode, cookie, lreq, lreq->is_watch);
	if (opcode == CEPH_WATCH_EVENT_DISCONNECT) {
		if (!lreq->last_error) {
			lreq->last_error = -ENOTCONN;
			queue_watch_error(lreq);
		}
	} else if (!lreq->is_watch) {
		/* CEPH_WATCH_EVENT_NOTIFY_COMPLETE */
		if (lreq->notify_id && lreq->notify_id != notify_id) {
			dout("lreq %p notify_id %llu != %llu, ignoring\n", lreq,
			     lreq->notify_id, notify_id);
		} else if (!completion_done(&lreq->notify_finish_wait)) {
			struct ceph_msg_data *data =
			    list_first_entry_or_null(&msg->data,
						     struct ceph_msg_data,
						     links);

			if (data) {
				if (lreq->preply_pages) {
					WARN_ON(data->type !=
							CEPH_MSG_DATA_PAGES);
					*lreq->preply_pages = data->pages;
					*lreq->preply_len = data->length;
				} else {
					ceph_release_page_vector(data->pages,
					       calc_pages_for(0, data->length));
				}
			}
			lreq->notify_finish_error = return_code;
			complete_all(&lreq->notify_finish_wait);
		}
	} else {
		/* CEPH_WATCH_EVENT_NOTIFY */
		lwork = lwork_alloc(lreq, do_watch_notify);
		if (!lwork) {
			pr_err("failed to allocate notify-lwork\n");
			goto out_unlock_lreq;
		}

		lwork->notify.notify_id = notify_id;
		lwork->notify.notifier_id = notifier_id;
		lwork->notify.payload = payload;
		lwork->notify.payload_len = payload_len;
		lwork->notify.msg = ceph_msg_get(msg);
		lwork_queue(lwork);
	}

out_unlock_lreq:
	mutex_unlock(&lreq->lock);
out_unlock_osdc:
	up_read(&osdc->lock);
	return;

bad:
	pr_err("osdc handle_watch_notify corrupt msg\n");
}

/*
 * Register request, send initial attempt.
 */
int ceph_osdc_start_request(struct ceph_osd_client *osdc,
			    struct ceph_osd_request *req,
			    bool nofail)
{
	down_read(&osdc->lock);
	submit_request(req, false);
	up_read(&osdc->lock);

	return 0;
}
EXPORT_SYMBOL(ceph_osdc_start_request);

/*
 * Unregister a registered request.  The request is not completed:
 * ->r_result isn't set and __complete_request() isn't called.
 */
void ceph_osdc_cancel_request(struct ceph_osd_request *req)
{
	struct ceph_osd_client *osdc = req->r_osdc;

	down_write(&osdc->lock);
	if (req->r_osd)
		cancel_request(req);
	up_write(&osdc->lock);
}
EXPORT_SYMBOL(ceph_osdc_cancel_request);

/*
 * @timeout: in jiffies, 0 means "wait forever"
 */
static int wait_request_timeout(struct ceph_osd_request *req,
				unsigned long timeout)
{
	long left;

	dout("%s req %p tid %llu\n", __func__, req, req->r_tid);
	left = wait_for_completion_killable_timeout(&req->r_completion,
						ceph_timeout_jiffies(timeout));
	if (left <= 0) {
		left = left ?: -ETIMEDOUT;
		ceph_osdc_cancel_request(req);
	} else {
		left = req->r_result; /* completed */
	}

	return left;
}

/*
 * wait for a request to complete
 */
int ceph_osdc_wait_request(struct ceph_osd_client *osdc,
			   struct ceph_osd_request *req)
{
	return wait_request_timeout(req, 0);
}
EXPORT_SYMBOL(ceph_osdc_wait_request);

/*
 * sync - wait for all in-flight requests to flush.  avoid starvation.
 */
void ceph_osdc_sync(struct ceph_osd_client *osdc)
{
	struct rb_node *n, *p;
	u64 last_tid = atomic64_read(&osdc->last_tid);

again:
	down_read(&osdc->lock);
	for (n = rb_first(&osdc->osds); n; n = rb_next(n)) {
		struct ceph_osd *osd = rb_entry(n, struct ceph_osd, o_node);

		mutex_lock(&osd->lock);
		for (p = rb_first(&osd->o_requests); p; p = rb_next(p)) {
			struct ceph_osd_request *req =
			    rb_entry(p, struct ceph_osd_request, r_node);

			if (req->r_tid > last_tid)
				break;

			if (!(req->r_flags & CEPH_OSD_FLAG_WRITE))
				continue;

			ceph_osdc_get_request(req);
			mutex_unlock(&osd->lock);
			up_read(&osdc->lock);
			dout("%s waiting on req %p tid %llu last_tid %llu\n",
			     __func__, req, req->r_tid, last_tid);
			wait_for_completion(&req->r_completion);
			ceph_osdc_put_request(req);
			goto again;
		}

		mutex_unlock(&osd->lock);
	}

	up_read(&osdc->lock);
	dout("%s done last_tid %llu\n", __func__, last_tid);
}
EXPORT_SYMBOL(ceph_osdc_sync);

static struct ceph_osd_request *
alloc_linger_request(struct ceph_osd_linger_request *lreq)
{
	struct ceph_osd_request *req;

	req = ceph_osdc_alloc_request(lreq->osdc, NULL, 1, false, GFP_NOIO);
	if (!req)
		return NULL;

	ceph_oid_copy(&req->r_base_oid, &lreq->t.base_oid);
	ceph_oloc_copy(&req->r_base_oloc, &lreq->t.base_oloc);

	if (ceph_osdc_alloc_messages(req, GFP_NOIO)) {
		ceph_osdc_put_request(req);
		return NULL;
	}

	return req;
}

/*
 * Returns a handle, caller owns a ref.
 */
struct ceph_osd_linger_request *
ceph_osdc_watch(struct ceph_osd_client *osdc,
		struct ceph_object_id *oid,
		struct ceph_object_locator *oloc,
		rados_watchcb2_t wcb,
		rados_watcherrcb_t errcb,
		void *data)
{
	struct ceph_osd_linger_request *lreq;
	int ret;

	lreq = linger_alloc(osdc);
	if (!lreq)
		return ERR_PTR(-ENOMEM);

	lreq->is_watch = true;
	lreq->wcb = wcb;
	lreq->errcb = errcb;
	lreq->data = data;
	lreq->watch_valid_thru = jiffies;

	ceph_oid_copy(&lreq->t.base_oid, oid);
	ceph_oloc_copy(&lreq->t.base_oloc, oloc);
	lreq->t.flags = CEPH_OSD_FLAG_WRITE;
	ktime_get_real_ts(&lreq->mtime);

	lreq->reg_req = alloc_linger_request(lreq);
	if (!lreq->reg_req) {
		ret = -ENOMEM;
		goto err_put_lreq;
	}

	lreq->ping_req = alloc_linger_request(lreq);
	if (!lreq->ping_req) {
		ret = -ENOMEM;
		goto err_put_lreq;
	}

	down_write(&osdc->lock);
	linger_register(lreq); /* before osd_req_op_* */
	osd_req_op_watch_init(lreq->reg_req, 0, lreq->linger_id,
			      CEPH_OSD_WATCH_OP_WATCH);
	osd_req_op_watch_init(lreq->ping_req, 0, lreq->linger_id,
			      CEPH_OSD_WATCH_OP_PING);
	linger_submit(lreq);
	up_write(&osdc->lock);

	ret = linger_reg_commit_wait(lreq);
	if (ret) {
		linger_cancel(lreq);
		goto err_put_lreq;
	}

	return lreq;

err_put_lreq:
	linger_put(lreq);
	return ERR_PTR(ret);
}
EXPORT_SYMBOL(ceph_osdc_watch);

/*
 * Releases a ref.
 *
 * Times out after mount_timeout to preserve rbd unmap behaviour
 * introduced in 2894e1d76974 ("rbd: timeout watch teardown on unmap
 * with mount_timeout").
 */
int ceph_osdc_unwatch(struct ceph_osd_client *osdc,
		      struct ceph_osd_linger_request *lreq)
{
	struct ceph_options *opts = osdc->client->options;
	struct ceph_osd_request *req;
	int ret;

	req = ceph_osdc_alloc_request(osdc, NULL, 1, false, GFP_NOIO);
	if (!req)
		return -ENOMEM;

	ceph_oid_copy(&req->r_base_oid, &lreq->t.base_oid);
	ceph_oloc_copy(&req->r_base_oloc, &lreq->t.base_oloc);
	req->r_flags = CEPH_OSD_FLAG_WRITE;
	ktime_get_real_ts(&req->r_mtime);
	osd_req_op_watch_init(req, 0, lreq->linger_id,
			      CEPH_OSD_WATCH_OP_UNWATCH);

	ret = ceph_osdc_alloc_messages(req, GFP_NOIO);
	if (ret)
		goto out_put_req;

	ceph_osdc_start_request(osdc, req, false);
	linger_cancel(lreq);
	linger_put(lreq);
	ret = wait_request_timeout(req, opts->mount_timeout);

out_put_req:
	ceph_osdc_put_request(req);
	return ret;
}
EXPORT_SYMBOL(ceph_osdc_unwatch);

static int osd_req_op_notify_ack_init(struct ceph_osd_request *req, int which,
				      u64 notify_id, u64 cookie, void *payload,
				      size_t payload_len)
{
	struct ceph_osd_req_op *op;
	struct ceph_pagelist *pl;
	int ret;

	op = _osd_req_op_init(req, which, CEPH_OSD_OP_NOTIFY_ACK, 0);

	pl = kmalloc(sizeof(*pl), GFP_NOIO);
	if (!pl)
		return -ENOMEM;

	ceph_pagelist_init(pl);
	ret = ceph_pagelist_encode_64(pl, notify_id);
	ret |= ceph_pagelist_encode_64(pl, cookie);
	if (payload) {
		ret |= ceph_pagelist_encode_32(pl, payload_len);
		ret |= ceph_pagelist_append(pl, payload, payload_len);
	} else {
		ret |= ceph_pagelist_encode_32(pl, 0);
	}
	if (ret) {
		ceph_pagelist_release(pl);
		return -ENOMEM;
	}

	ceph_osd_data_pagelist_init(&op->notify_ack.request_data, pl);
	op->indata_len = pl->length;
	return 0;
}

int ceph_osdc_notify_ack(struct ceph_osd_client *osdc,
			 struct ceph_object_id *oid,
			 struct ceph_object_locator *oloc,
			 u64 notify_id,
			 u64 cookie,
			 void *payload,
			 size_t payload_len)
{
	struct ceph_osd_request *req;
	int ret;

	req = ceph_osdc_alloc_request(osdc, NULL, 1, false, GFP_NOIO);
	if (!req)
		return -ENOMEM;

	ceph_oid_copy(&req->r_base_oid, oid);
	ceph_oloc_copy(&req->r_base_oloc, oloc);
	req->r_flags = CEPH_OSD_FLAG_READ;

	ret = ceph_osdc_alloc_messages(req, GFP_NOIO);
	if (ret)
		goto out_put_req;

	ret = osd_req_op_notify_ack_init(req, 0, notify_id, cookie, payload,
					 payload_len);
	if (ret)
		goto out_put_req;

	ceph_osdc_start_request(osdc, req, false);
	ret = ceph_osdc_wait_request(osdc, req);

out_put_req:
	ceph_osdc_put_request(req);
	return ret;
}
EXPORT_SYMBOL(ceph_osdc_notify_ack);

static int osd_req_op_notify_init(struct ceph_osd_request *req, int which,
				  u64 cookie, u32 prot_ver, u32 timeout,
				  void *payload, size_t payload_len)
{
	struct ceph_osd_req_op *op;
	struct ceph_pagelist *pl;
	int ret;

	op = _osd_req_op_init(req, which, CEPH_OSD_OP_NOTIFY, 0);
	op->notify.cookie = cookie;

	pl = kmalloc(sizeof(*pl), GFP_NOIO);
	if (!pl)
		return -ENOMEM;

	ceph_pagelist_init(pl);
	ret = ceph_pagelist_encode_32(pl, 1); /* prot_ver */
	ret |= ceph_pagelist_encode_32(pl, timeout);
	ret |= ceph_pagelist_encode_32(pl, payload_len);
	ret |= ceph_pagelist_append(pl, payload, payload_len);
	if (ret) {
		ceph_pagelist_release(pl);
		return -ENOMEM;
	}

	ceph_osd_data_pagelist_init(&op->notify.request_data, pl);
	op->indata_len = pl->length;
	return 0;
}

/*
 * @timeout: in seconds
 *
 * @preply_{pages,len} are initialized both on success and error.
 * The caller is responsible for:
 *
 *     ceph_release_page_vector(reply_pages, calc_pages_for(0, reply_len))
 */
int ceph_osdc_notify(struct ceph_osd_client *osdc,
		     struct ceph_object_id *oid,
		     struct ceph_object_locator *oloc,
		     void *payload,
		     size_t payload_len,
		     u32 timeout,
		     struct page ***preply_pages,
		     size_t *preply_len)
{
	struct ceph_osd_linger_request *lreq;
	struct page **pages;
	int ret;

	WARN_ON(!timeout);
	if (preply_pages) {
		*preply_pages = NULL;
		*preply_len = 0;
	}

	lreq = linger_alloc(osdc);
	if (!lreq)
		return -ENOMEM;

	lreq->preply_pages = preply_pages;
	lreq->preply_len = preply_len;

	ceph_oid_copy(&lreq->t.base_oid, oid);
	ceph_oloc_copy(&lreq->t.base_oloc, oloc);
	lreq->t.flags = CEPH_OSD_FLAG_READ;

	lreq->reg_req = alloc_linger_request(lreq);
	if (!lreq->reg_req) {
		ret = -ENOMEM;
		goto out_put_lreq;
	}

	/* for notify_id */
	pages = ceph_alloc_page_vector(1, GFP_NOIO);
	if (IS_ERR(pages)) {
		ret = PTR_ERR(pages);
		goto out_put_lreq;
	}

	down_write(&osdc->lock);
	linger_register(lreq); /* before osd_req_op_* */
	ret = osd_req_op_notify_init(lreq->reg_req, 0, lreq->linger_id, 1,
				     timeout, payload, payload_len);
	if (ret) {
		linger_unregister(lreq);
		up_write(&osdc->lock);
		ceph_release_page_vector(pages, 1);
		goto out_put_lreq;
	}
	ceph_osd_data_pages_init(osd_req_op_data(lreq->reg_req, 0, notify,
						 response_data),
				 pages, PAGE_SIZE, 0, false, true);
	linger_submit(lreq);
	up_write(&osdc->lock);

	ret = linger_reg_commit_wait(lreq);
	if (!ret)
		ret = linger_notify_finish_wait(lreq);
	else
		dout("lreq %p failed to initiate notify %d\n", lreq, ret);

	linger_cancel(lreq);
out_put_lreq:
	linger_put(lreq);
	return ret;
}
EXPORT_SYMBOL(ceph_osdc_notify);

/*
 * Return the number of milliseconds since the watch was last
 * confirmed, or an error.  If there is an error, the watch is no
 * longer valid, and should be destroyed with ceph_osdc_unwatch().
 */
int ceph_osdc_watch_check(struct ceph_osd_client *osdc,
			  struct ceph_osd_linger_request *lreq)
{
	unsigned long stamp, age;
	int ret;

	down_read(&osdc->lock);
	mutex_lock(&lreq->lock);
	stamp = lreq->watch_valid_thru;
	if (!list_empty(&lreq->pending_lworks)) {
		struct linger_work *lwork =
		    list_first_entry(&lreq->pending_lworks,
				     struct linger_work,
				     pending_item);

		if (time_before(lwork->queued_stamp, stamp))
			stamp = lwork->queued_stamp;
	}
	age = jiffies - stamp;
	dout("%s lreq %p linger_id %llu age %lu last_error %d\n", __func__,
	     lreq, lreq->linger_id, age, lreq->last_error);
	/* we are truncating to msecs, so return a safe upper bound */
	ret = lreq->last_error ?: 1 + jiffies_to_msecs(age);

	mutex_unlock(&lreq->lock);
	up_read(&osdc->lock);
	return ret;
}

static int decode_watcher(void **p, void *end, struct ceph_watch_item *item)
{
	u8 struct_v;
	u32 struct_len;
	int ret;

	ret = ceph_start_decoding(p, end, 2, "watch_item_t",
				  &struct_v, &struct_len);
	if (ret)
		return ret;

	ceph_decode_copy(p, &item->name, sizeof(item->name));
	item->cookie = ceph_decode_64(p);
	*p += 4; /* skip timeout_seconds */
	if (struct_v >= 2) {
		ceph_decode_copy(p, &item->addr, sizeof(item->addr));
		ceph_decode_addr(&item->addr);
	}

	dout("%s %s%llu cookie %llu addr %s\n", __func__,
	     ENTITY_NAME(item->name), item->cookie,
	     ceph_pr_addr(&item->addr.in_addr));
	return 0;
}

static int decode_watchers(void **p, void *end,
			   struct ceph_watch_item **watchers,
			   u32 *num_watchers)
{
	u8 struct_v;
	u32 struct_len;
	int i;
	int ret;

	ret = ceph_start_decoding(p, end, 1, "obj_list_watch_response_t",
				  &struct_v, &struct_len);
	if (ret)
		return ret;

	*num_watchers = ceph_decode_32(p);
	*watchers = kcalloc(*num_watchers, sizeof(**watchers), GFP_NOIO);
	if (!*watchers)
		return -ENOMEM;

	for (i = 0; i < *num_watchers; i++) {
		ret = decode_watcher(p, end, *watchers + i);
		if (ret) {
			kfree(*watchers);
			return ret;
		}
	}

	return 0;
}

/*
 * On success, the caller is responsible for:
 *
 *     kfree(watchers);
 */
int ceph_osdc_list_watchers(struct ceph_osd_client *osdc,
			    struct ceph_object_id *oid,
			    struct ceph_object_locator *oloc,
			    struct ceph_watch_item **watchers,
			    u32 *num_watchers)
{
	struct ceph_osd_request *req;
	struct page **pages;
	int ret;

	req = ceph_osdc_alloc_request(osdc, NULL, 1, false, GFP_NOIO);
	if (!req)
		return -ENOMEM;

	ceph_oid_copy(&req->r_base_oid, oid);
	ceph_oloc_copy(&req->r_base_oloc, oloc);
	req->r_flags = CEPH_OSD_FLAG_READ;

	ret = ceph_osdc_alloc_messages(req, GFP_NOIO);
	if (ret)
		goto out_put_req;

	pages = ceph_alloc_page_vector(1, GFP_NOIO);
	if (IS_ERR(pages)) {
		ret = PTR_ERR(pages);
		goto out_put_req;
	}

	osd_req_op_init(req, 0, CEPH_OSD_OP_LIST_WATCHERS, 0);
	ceph_osd_data_pages_init(osd_req_op_data(req, 0, list_watchers,
						 response_data),
				 pages, PAGE_SIZE, 0, false, true);

	ceph_osdc_start_request(osdc, req, false);
	ret = ceph_osdc_wait_request(osdc, req);
	if (ret >= 0) {
		void *p = page_address(pages[0]);
		void *const end = p + req->r_ops[0].outdata_len;

		ret = decode_watchers(&p, end, watchers, num_watchers);
	}

out_put_req:
	ceph_osdc_put_request(req);
	return ret;
}
EXPORT_SYMBOL(ceph_osdc_list_watchers);

/*
 * Call all pending notify callbacks - for use after a watch is
 * unregistered, to make sure no more callbacks for it will be invoked
 */
void ceph_osdc_flush_notifies(struct ceph_osd_client *osdc)
{
	dout("%s osdc %p\n", __func__, osdc);
	flush_workqueue(osdc->notify_wq);
}
EXPORT_SYMBOL(ceph_osdc_flush_notifies);

void ceph_osdc_maybe_request_map(struct ceph_osd_client *osdc)
{
	down_read(&osdc->lock);
	maybe_request_map(osdc);
	up_read(&osdc->lock);
}
EXPORT_SYMBOL(ceph_osdc_maybe_request_map);

/*
 * Execute an OSD class method on an object.
 *
 * @flags: CEPH_OSD_FLAG_*
 * @resp_len: in/out param for reply length
 */
int ceph_osdc_call(struct ceph_osd_client *osdc,
		   struct ceph_object_id *oid,
		   struct ceph_object_locator *oloc,
		   const char *class, const char *method,
		   unsigned int flags,
		   struct page *req_page, size_t req_len,
		   struct page *resp_page, size_t *resp_len)
{
	struct ceph_osd_request *req;
	int ret;

	if (req_len > PAGE_SIZE || (resp_page && *resp_len > PAGE_SIZE))
		return -E2BIG;

	req = ceph_osdc_alloc_request(osdc, NULL, 1, false, GFP_NOIO);
	if (!req)
		return -ENOMEM;

	ceph_oid_copy(&req->r_base_oid, oid);
	ceph_oloc_copy(&req->r_base_oloc, oloc);
	req->r_flags = flags;

	ret = ceph_osdc_alloc_messages(req, GFP_NOIO);
	if (ret)
		goto out_put_req;

	osd_req_op_cls_init(req, 0, CEPH_OSD_OP_CALL, class, method);
	if (req_page)
		osd_req_op_cls_request_data_pages(req, 0, &req_page, req_len,
						  0, false, false);
	if (resp_page)
		osd_req_op_cls_response_data_pages(req, 0, &resp_page,
						   *resp_len, 0, false, false);

	ceph_osdc_start_request(osdc, req, false);
	ret = ceph_osdc_wait_request(osdc, req);
	if (ret >= 0) {
		ret = req->r_ops[0].rval;
		if (resp_page)
			*resp_len = req->r_ops[0].outdata_len;
	}

out_put_req:
	ceph_osdc_put_request(req);
	return ret;
}
EXPORT_SYMBOL(ceph_osdc_call);

/*
 * init, shutdown
 */
int ceph_osdc_init(struct ceph_osd_client *osdc, struct ceph_client *client)
{
	int err;

	dout("init\n");
	osdc->client = client;
	init_rwsem(&osdc->lock);
	osdc->osds = RB_ROOT;
	INIT_LIST_HEAD(&osdc->osd_lru);
	spin_lock_init(&osdc->osd_lru_lock);
	osd_init(&osdc->homeless_osd);
	osdc->homeless_osd.o_osdc = osdc;
	osdc->homeless_osd.o_osd = CEPH_HOMELESS_OSD;
	osdc->last_linger_id = CEPH_LINGER_ID_START;
	osdc->linger_requests = RB_ROOT;
	osdc->map_checks = RB_ROOT;
	osdc->linger_map_checks = RB_ROOT;
	INIT_DELAYED_WORK(&osdc->timeout_work, handle_timeout);
	INIT_DELAYED_WORK(&osdc->osds_timeout_work, handle_osds_timeout);

	err = -ENOMEM;
	osdc->osdmap = ceph_osdmap_alloc();
	if (!osdc->osdmap)
		goto out;

	osdc->req_mempool = mempool_create_slab_pool(10,
						     ceph_osd_request_cache);
	if (!osdc->req_mempool)
		goto out_map;

	err = ceph_msgpool_init(&osdc->msgpool_op, CEPH_MSG_OSD_OP,
				PAGE_SIZE, 10, true, "osd_op");
	if (err < 0)
		goto out_mempool;
	err = ceph_msgpool_init(&osdc->msgpool_op_reply, CEPH_MSG_OSD_OPREPLY,
				PAGE_SIZE, 10, true, "osd_op_reply");
	if (err < 0)
		goto out_msgpool;

	err = -ENOMEM;
	osdc->notify_wq = create_singlethread_workqueue("ceph-watch-notify");
	if (!osdc->notify_wq)
		goto out_msgpool_reply;

	schedule_delayed_work(&osdc->timeout_work,
			      osdc->client->options->osd_keepalive_timeout);
	schedule_delayed_work(&osdc->osds_timeout_work,
	    round_jiffies_relative(osdc->client->options->osd_idle_ttl));

	return 0;

out_msgpool_reply:
	ceph_msgpool_destroy(&osdc->msgpool_op_reply);
out_msgpool:
	ceph_msgpool_destroy(&osdc->msgpool_op);
out_mempool:
	mempool_destroy(osdc->req_mempool);
out_map:
	ceph_osdmap_destroy(osdc->osdmap);
out:
	return err;
}

void ceph_osdc_stop(struct ceph_osd_client *osdc)
{
	flush_workqueue(osdc->notify_wq);
	destroy_workqueue(osdc->notify_wq);
	cancel_delayed_work_sync(&osdc->timeout_work);
	cancel_delayed_work_sync(&osdc->osds_timeout_work);

	down_write(&osdc->lock);
	while (!RB_EMPTY_ROOT(&osdc->osds)) {
		struct ceph_osd *osd = rb_entry(rb_first(&osdc->osds),
						struct ceph_osd, o_node);
		close_osd(osd);
	}
	up_write(&osdc->lock);
	WARN_ON(refcount_read(&osdc->homeless_osd.o_ref) != 1);
	osd_cleanup(&osdc->homeless_osd);

	WARN_ON(!list_empty(&osdc->osd_lru));
	WARN_ON(!RB_EMPTY_ROOT(&osdc->linger_requests));
	WARN_ON(!RB_EMPTY_ROOT(&osdc->map_checks));
	WARN_ON(!RB_EMPTY_ROOT(&osdc->linger_map_checks));
	WARN_ON(atomic_read(&osdc->num_requests));
	WARN_ON(atomic_read(&osdc->num_homeless));

	ceph_osdmap_destroy(osdc->osdmap);
	mempool_destroy(osdc->req_mempool);
	ceph_msgpool_destroy(&osdc->msgpool_op);
	ceph_msgpool_destroy(&osdc->msgpool_op_reply);
}

/*
 * Read some contiguous pages.  If we cross a stripe boundary, shorten
 * *plen.  Return number of bytes read, or error.
 */
int ceph_osdc_readpages(struct ceph_osd_client *osdc,
			struct ceph_vino vino, struct ceph_file_layout *layout,
			u64 off, u64 *plen,
			u32 truncate_seq, u64 truncate_size,
			struct page **pages, int num_pages, int page_align)
{
	struct ceph_osd_request *req;
	int rc = 0;

	dout("readpages on ino %llx.%llx on %llu~%llu\n", vino.ino,
	     vino.snap, off, *plen);
	req = ceph_osdc_new_request(osdc, layout, vino, off, plen, 0, 1,
				    CEPH_OSD_OP_READ, CEPH_OSD_FLAG_READ,
				    NULL, truncate_seq, truncate_size,
				    false);
	if (IS_ERR(req))
		return PTR_ERR(req);

	/* it may be a short read due to an object boundary */
	osd_req_op_extent_osd_data_pages(req, 0,
				pages, *plen, page_align, false, false);

	dout("readpages  final extent is %llu~%llu (%llu bytes align %d)\n",
	     off, *plen, *plen, page_align);

	rc = ceph_osdc_start_request(osdc, req, false);
	if (!rc)
		rc = ceph_osdc_wait_request(osdc, req);

	ceph_osdc_put_request(req);
	dout("readpages result %d\n", rc);
	return rc;
}
EXPORT_SYMBOL(ceph_osdc_readpages);

/*
 * do a synchronous write on N pages
 */
int ceph_osdc_writepages(struct ceph_osd_client *osdc, struct ceph_vino vino,
			 struct ceph_file_layout *layout,
			 struct ceph_snap_context *snapc,
			 u64 off, u64 len,
			 u32 truncate_seq, u64 truncate_size,
			 struct timespec *mtime,
			 struct page **pages, int num_pages)
{
	struct ceph_osd_request *req;
	int rc = 0;
	int page_align = off & ~PAGE_MASK;

	req = ceph_osdc_new_request(osdc, layout, vino, off, &len, 0, 1,
				    CEPH_OSD_OP_WRITE, CEPH_OSD_FLAG_WRITE,
				    snapc, truncate_seq, truncate_size,
				    true);
	if (IS_ERR(req))
		return PTR_ERR(req);

	/* it may be a short write due to an object boundary */
	osd_req_op_extent_osd_data_pages(req, 0, pages, len, page_align,
				false, false);
	dout("writepages %llu~%llu (%llu bytes)\n", off, len, len);

	req->r_mtime = *mtime;
	rc = ceph_osdc_start_request(osdc, req, true);
	if (!rc)
		rc = ceph_osdc_wait_request(osdc, req);

	ceph_osdc_put_request(req);
	if (rc == 0)
		rc = len;
	dout("writepages result %d\n", rc);
	return rc;
}
EXPORT_SYMBOL(ceph_osdc_writepages);

int ceph_osdc_setup(void)
{
	size_t size = sizeof(struct ceph_osd_request) +
	    CEPH_OSD_SLAB_OPS * sizeof(struct ceph_osd_req_op);

	BUG_ON(ceph_osd_request_cache);
	ceph_osd_request_cache = kmem_cache_create("ceph_osd_request", size,
						   0, 0, NULL);

	return ceph_osd_request_cache ? 0 : -ENOMEM;
}
EXPORT_SYMBOL(ceph_osdc_setup);

void ceph_osdc_cleanup(void)
{
	BUG_ON(!ceph_osd_request_cache);
	kmem_cache_destroy(ceph_osd_request_cache);
	ceph_osd_request_cache = NULL;
}
EXPORT_SYMBOL(ceph_osdc_cleanup);

/*
 * handle incoming message
 */
static void dispatch(struct ceph_connection *con, struct ceph_msg *msg)
{
	struct ceph_osd *osd = con->private;
	struct ceph_osd_client *osdc = osd->o_osdc;
	int type = le16_to_cpu(msg->hdr.type);

	switch (type) {
	case CEPH_MSG_OSD_MAP:
		ceph_osdc_handle_map(osdc, msg);
		break;
	case CEPH_MSG_OSD_OPREPLY:
		handle_reply(osd, msg);
		break;
	case CEPH_MSG_OSD_BACKOFF:
		handle_backoff(osd, msg);
		break;
	case CEPH_MSG_WATCH_NOTIFY:
		handle_watch_notify(osdc, msg);
		break;

	default:
		pr_err("received unknown message type %d %s\n", type,
		       ceph_msg_type_name(type));
	}

	ceph_msg_put(msg);
}

/*
 * Lookup and return message for incoming reply.  Don't try to do
 * anything about a larger than preallocated data portion of the
 * message at the moment - for now, just skip the message.
 */
static struct ceph_msg *get_reply(struct ceph_connection *con,
				  struct ceph_msg_header *hdr,
				  int *skip)
{
	struct ceph_osd *osd = con->private;
	struct ceph_osd_client *osdc = osd->o_osdc;
	struct ceph_msg *m = NULL;
	struct ceph_osd_request *req;
	int front_len = le32_to_cpu(hdr->front_len);
	int data_len = le32_to_cpu(hdr->data_len);
	u64 tid = le64_to_cpu(hdr->tid);

	down_read(&osdc->lock);
	if (!osd_registered(osd)) {
		dout("%s osd%d unknown, skipping\n", __func__, osd->o_osd);
		*skip = 1;
		goto out_unlock_osdc;
	}
	WARN_ON(osd->o_osd != le64_to_cpu(hdr->src.num));

	mutex_lock(&osd->lock);
	req = lookup_request(&osd->o_requests, tid);
	if (!req) {
		dout("%s osd%d tid %llu unknown, skipping\n", __func__,
		     osd->o_osd, tid);
		*skip = 1;
		goto out_unlock_session;
	}

	ceph_msg_revoke_incoming(req->r_reply);

	if (front_len > req->r_reply->front_alloc_len) {
		pr_warn("%s osd%d tid %llu front %d > preallocated %d\n",
			__func__, osd->o_osd, req->r_tid, front_len,
			req->r_reply->front_alloc_len);
		m = ceph_msg_new(CEPH_MSG_OSD_OPREPLY, front_len, GFP_NOFS,
				 false);
		if (!m)
			goto out_unlock_session;
		ceph_msg_put(req->r_reply);
		req->r_reply = m;
	}

	if (data_len > req->r_reply->data_length) {
		pr_warn("%s osd%d tid %llu data %d > preallocated %zu, skipping\n",
			__func__, osd->o_osd, req->r_tid, data_len,
			req->r_reply->data_length);
		m = NULL;
		*skip = 1;
		goto out_unlock_session;
	}

	m = ceph_msg_get(req->r_reply);
	dout("get_reply tid %lld %p\n", tid, m);

out_unlock_session:
	mutex_unlock(&osd->lock);
out_unlock_osdc:
	up_read(&osdc->lock);
	return m;
}

/*
 * TODO: switch to a msg-owned pagelist
 */
static struct ceph_msg *alloc_msg_with_page_vector(struct ceph_msg_header *hdr)
{
	struct ceph_msg *m;
	int type = le16_to_cpu(hdr->type);
	u32 front_len = le32_to_cpu(hdr->front_len);
	u32 data_len = le32_to_cpu(hdr->data_len);

	m = ceph_msg_new(type, front_len, GFP_NOIO, false);
	if (!m)
		return NULL;

	if (data_len) {
		struct page **pages;
		struct ceph_osd_data osd_data;

		pages = ceph_alloc_page_vector(calc_pages_for(0, data_len),
					       GFP_NOIO);
		if (IS_ERR(pages)) {
			ceph_msg_put(m);
			return NULL;
		}

		ceph_osd_data_pages_init(&osd_data, pages, data_len, 0, false,
					 false);
		ceph_osdc_msg_data_add(m, &osd_data);
	}

	return m;
}

static struct ceph_msg *alloc_msg(struct ceph_connection *con,
				  struct ceph_msg_header *hdr,
				  int *skip)
{
	struct ceph_osd *osd = con->private;
	int type = le16_to_cpu(hdr->type);

	*skip = 0;
	switch (type) {
	case CEPH_MSG_OSD_MAP:
	case CEPH_MSG_OSD_BACKOFF:
	case CEPH_MSG_WATCH_NOTIFY:
		return alloc_msg_with_page_vector(hdr);
	case CEPH_MSG_OSD_OPREPLY:
		return get_reply(con, hdr, skip);
	default:
		pr_warn("%s osd%d unknown msg type %d, skipping\n", __func__,
			osd->o_osd, type);
		*skip = 1;
		return NULL;
	}
}

/*
 * Wrappers to refcount containing ceph_osd struct
 */
static struct ceph_connection *get_osd_con(struct ceph_connection *con)
{
	struct ceph_osd *osd = con->private;
	if (get_osd(osd))
		return con;
	return NULL;
}

static void put_osd_con(struct ceph_connection *con)
{
	struct ceph_osd *osd = con->private;
	put_osd(osd);
}

/*
 * authentication
 */
/*
 * Note: returned pointer is the address of a structure that's
 * managed separately.  Caller must *not* attempt to free it.
 */
static struct ceph_auth_handshake *get_authorizer(struct ceph_connection *con,
					int *proto, int force_new)
{
	struct ceph_osd *o = con->private;
	struct ceph_osd_client *osdc = o->o_osdc;
	struct ceph_auth_client *ac = osdc->client->monc.auth;
	struct ceph_auth_handshake *auth = &o->o_auth;

	if (force_new && auth->authorizer) {
		ceph_auth_destroy_authorizer(auth->authorizer);
		auth->authorizer = NULL;
	}
	if (!auth->authorizer) {
		int ret = ceph_auth_create_authorizer(ac, CEPH_ENTITY_TYPE_OSD,
						      auth);
		if (ret)
			return ERR_PTR(ret);
	} else {
		int ret = ceph_auth_update_authorizer(ac, CEPH_ENTITY_TYPE_OSD,
						     auth);
		if (ret)
			return ERR_PTR(ret);
	}
	*proto = ac->protocol;

	return auth;
}


static int verify_authorizer_reply(struct ceph_connection *con)
{
	struct ceph_osd *o = con->private;
	struct ceph_osd_client *osdc = o->o_osdc;
	struct ceph_auth_client *ac = osdc->client->monc.auth;

	return ceph_auth_verify_authorizer_reply(ac, o->o_auth.authorizer);
}

static int invalidate_authorizer(struct ceph_connection *con)
{
	struct ceph_osd *o = con->private;
	struct ceph_osd_client *osdc = o->o_osdc;
	struct ceph_auth_client *ac = osdc->client->monc.auth;

	ceph_auth_invalidate_authorizer(ac, CEPH_ENTITY_TYPE_OSD);
	return ceph_monc_validate_auth(&osdc->client->monc);
}

static void osd_reencode_message(struct ceph_msg *msg)
{
	int type = le16_to_cpu(msg->hdr.type);

	if (type == CEPH_MSG_OSD_OP)
		encode_request_finish(msg);
}

static int osd_sign_message(struct ceph_msg *msg)
{
	struct ceph_osd *o = msg->con->private;
	struct ceph_auth_handshake *auth = &o->o_auth;

	return ceph_auth_sign_message(auth, msg);
}

static int osd_check_message_signature(struct ceph_msg *msg)
{
	struct ceph_osd *o = msg->con->private;
	struct ceph_auth_handshake *auth = &o->o_auth;

	return ceph_auth_check_message_signature(auth, msg);
}

static const struct ceph_connection_operations osd_con_ops = {
	.get = get_osd_con,
	.put = put_osd_con,
	.dispatch = dispatch,
	.get_authorizer = get_authorizer,
	.verify_authorizer_reply = verify_authorizer_reply,
	.invalidate_authorizer = invalidate_authorizer,
	.alloc_msg = alloc_msg,
	.reencode_message = osd_reencode_message,
	.sign_message = osd_sign_message,
	.check_message_signature = osd_check_message_signature,
	.fault = osd_fault,
};<|MERGE_RESOLUTION|>--- conflicted
+++ resolved
@@ -1886,19 +1886,11 @@
 	ceph_start_encoding(&p, 2, 2, sizeof(struct ceph_osd_reqid));
 	memset(p, 0, sizeof(struct ceph_osd_reqid));
 	p += sizeof(struct ceph_osd_reqid);
-<<<<<<< HEAD
 
 	/* trace */
 	memset(p, 0, sizeof(struct ceph_blkin_trace_info));
 	p += sizeof(struct ceph_blkin_trace_info);
 
-=======
-
-	/* trace */
-	memset(p, 0, sizeof(struct ceph_blkin_trace_info));
-	p += sizeof(struct ceph_blkin_trace_info);
-
->>>>>>> bb176f67
 	ceph_encode_32(&p, 0); /* client_inc, always 0 */
 	ceph_encode_timespec(p, &req->r_mtime);
 	p += sizeof(struct ceph_timespec);
